--- conflicted
+++ resolved
@@ -1909,7 +1909,6 @@
 
   /*  DESCRIPTION: Apply dead loads
   *  Options: NO, YES \ingroup Config */
-<<<<<<< HEAD
   addBoolOption("MATCHING_MESH", MatchingMesh, false);
 
   /*!\par CONFIG_CATEGORY: Multizone definition \ingroup Config*/
@@ -1940,14 +1939,10 @@
   addBoolOption("SPECIAL_OUTPUT", SpecialOutput, false);
   /* DESCRIPTION: Determines if the special output is written out */
   addBoolOption("WRT_FORCES_BREAKDOWN", Wrt_ForcesBreakdown, false);
-
-=======
-  addBoolOption("MATCHING_MESH", MatchingMesh, true);
   
   /*  DESCRIPTION: Use conservative approach for interpolating between meshes.
   *  Options: NO, YES \ingroup Config */
   addBoolOption("CONSERVATIVE_INTERPOLATION", ConservativeInterpolation, true);
->>>>>>> f3b91aa3
 
   /*!\par KIND_INTERPOLATION \n
    * DESCRIPTION: Type of interpolation to use for multi-zone problems. \n OPTIONS: see \link Interpolator_Map \endlink
@@ -1980,17 +1975,8 @@
   addDoubleOption("AITKEN_DYN_MIN_INITIAL", AitkenDynMinInit, 0.5);
   /* DESCRIPTION: Kind of relaxation */
   addEnumOption("BGS_RELAXATION", Kind_BGS_RelaxMethod, AitkenForm_Map, NO_RELAXATION);
-<<<<<<< HEAD
   /* DESCRIPTION: Relaxation required */
   addBoolOption("RELAXATION", Relaxation, false);
-
-  /*!\par CONFIG_CATEGORY: Wave solver \ingroup Config*/
-  /*--- options related to the wave solver ---*/
-
-  /* DESCRIPTION: Constant wave speed */
-  addDoubleOption("WAVE_SPEED", Wave_Speed, 331.79);
-=======
->>>>>>> f3b91aa3
 
   /*!\par CONFIG_CATEGORY: Heat solver \ingroup Config*/
   /*--- options related to the heat solver ---*/
