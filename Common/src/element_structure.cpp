--- conflicted
+++ resolved
@@ -102,100 +102,62 @@
 }
 
 CElement::~CElement(void) {
-<<<<<<< HEAD
-
+  
   unsigned short iNode, iGauss, jNode;
-
-=======
-  
-  unsigned short iNode, iGauss, jNode;
-  
->>>>>>> a39864cd
+  
   if (GaussPoint != NULL) {
     for (iGauss = 0; iGauss < nGaussPoints; iGauss++) {
       delete GaussPoint[iGauss];
     }
     delete [] GaussPoint;
   }
-<<<<<<< HEAD
-
-=======
-  
->>>>>>> a39864cd
+  
   if (NodalExtrap != NULL) {
     for (iNode = 0; iNode < nNodes; iNode++) {
       delete [] NodalExtrap[iNode];
     }
     delete [] NodalExtrap;
   }
-<<<<<<< HEAD
-
-=======
-  
->>>>>>> a39864cd
+  
   if (NodalStress != NULL) {
     for (iNode = 0; iNode < nNodes; iNode++) {
       delete [] NodalStress[iNode];
     }
     delete [] NodalStress;
   }
-<<<<<<< HEAD
-
-=======
-  
->>>>>>> a39864cd
+  
   if (CurrentCoord != NULL) {
     for (iNode = 0; iNode < nNodes; iNode++){
       delete [] CurrentCoord [iNode];
     }
     delete [] CurrentCoord;
   }
-<<<<<<< HEAD
-
-=======
-  
->>>>>>> a39864cd
+  
   if (RefCoord != NULL) {
     for (iNode = 0; iNode < nNodes; iNode++){
       delete [] RefCoord [iNode];
     }
     delete [] RefCoord;
   }
-<<<<<<< HEAD
-
+  
   if (GaussWeight != NULL) {
     delete [] GaussWeight;
   }
-
-=======
-  
-  if (GaussWeight != NULL) {
-    delete [] GaussWeight;
-  }
-  
->>>>>>> a39864cd
+  
   if (GaussCoord != NULL) {
     for (iGauss = 0; iGauss < nGaussPoints; iGauss++){
       delete [] GaussCoord[iGauss];
     }
     delete [] GaussCoord;
   }
-<<<<<<< HEAD
-
-=======
-  
->>>>>>> a39864cd
+  
   if (Mab != NULL) {
     for (iNode = 0; iNode < nNodes; iNode++){
       delete [] Mab[iNode];
     }
     delete [] Mab;
   }
-<<<<<<< HEAD
-
-=======
-  
->>>>>>> a39864cd
+  
   if (Kab != NULL) {
     for (iNode = 0; iNode < nNodes; iNode++){
       for (jNode = 0; jNode < nNodes; jNode++){
@@ -205,74 +167,46 @@
     }
     delete [] Kab;
   }
-<<<<<<< HEAD
-
-=======
-  
->>>>>>> a39864cd
+  
   if (Ks_ab != NULL) {
     for (iNode = 0; iNode < nNodes; iNode++){
       delete [] Ks_ab[iNode];
     }
     delete [] Ks_ab;
   }
-<<<<<<< HEAD
-
-=======
-  
->>>>>>> a39864cd
+  
   if (Kt_a != NULL) {
     for (iNode = 0; iNode < nNodes; iNode++){
       delete [] Kt_a[iNode];
     }
     delete [] Kt_a;
   }
-<<<<<<< HEAD
-
-=======
-  
->>>>>>> a39864cd
+  
   if (FDL_a != NULL) {
     for (iNode = 0; iNode < nNodes; iNode++){
       delete [] FDL_a[iNode];
     }
     delete [] FDL_a;
   }
-<<<<<<< HEAD
-
-=======
-  
->>>>>>> a39864cd
+  
   if (GaussPointP != NULL) {
     for (iGauss = 0; iGauss < nGaussPointsP; iGauss++) {
       delete GaussPointP[iGauss];
     }
     delete [] GaussPointP;
   }
-<<<<<<< HEAD
-
+  
   if (GaussWeightP != NULL) {
     delete [] GaussWeightP;
   }
-
-=======
-  
-  if (GaussWeightP != NULL) {
-    delete [] GaussWeightP;
-  }
-  
->>>>>>> a39864cd
+  
   if (GaussCoordP != NULL)  {
     for (iGauss = 0; iGauss < nGaussPointsP; iGauss++){
       delete [] GaussCoordP[iGauss];
     }
     delete [] GaussCoordP;
   }
-<<<<<<< HEAD
-
-=======
-  
->>>>>>> a39864cd
+  
   if (Kk_ab != NULL) {
     for (iNode = 0; iNode < nNodes; iNode++){
       for (jNode = 0; jNode < nNodes; jNode++){
@@ -282,11 +216,7 @@
     }
     delete [] Kk_ab;
   }
-<<<<<<< HEAD
-
-=======
-  
->>>>>>> a39864cd
+  
 }
 
 void CElement::Add_Kab(su2double **val_Kab, unsigned short nodeA, unsigned short nodeB){
