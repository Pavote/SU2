--- conflicted
+++ resolved
@@ -695,7 +695,6 @@
 ("BC", BC); //BAS-CAKMAKCIOGLU
 
 /*!
-<<<<<<< HEAD
  * \brief types of hybrid RANS/LES models
  */
 enum ENUM_HYBRIDRANSLES {
@@ -732,7 +731,8 @@
 ("NTS", NTS)
 ("NTS_DUCROS", NTS_DUCROS)
 ("FD_DUCROS", FD_DUCROS);
-=======
+
+/*!
  * \brief types of wall functions.
  */
 enum ENUM_WALL_FUNCTIONS {
@@ -750,7 +750,6 @@
 ("SCALABLE_WALL_FUNCTION",    SCALABLE_WALL_FUNCTION)
 ("EQUILIBRIUM_WALL_MODEL",    EQUILIBRIUM_WALL_MODEL)
 ("NONEQUILIBRIUM_WALL_MODEL", NONEQUILIBRIUM_WALL_MODEL);
->>>>>>> c138bbab
 
 /*!
  * \brief type of time integration schemes
