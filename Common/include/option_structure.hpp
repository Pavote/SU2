--- conflicted
+++ resolved
@@ -1237,13 +1237,8 @@
   CST = 21,                  /*!< \brief CST method with Kulfan parameters for airfoil deformation. */
   SURFACE_BUMP = 22,	       /*!< \brief Surfacebump function for flat surfaces deformation. */
   SURFACE_FILE = 23,		     /*!< Nodal coordinates set using a surface file. */
-<<<<<<< HEAD
-  CUSTOM = 24,               /*!< 'CUSTOM' for use in external python analysis. */
-  NO_DEFORMATION = 25,		   /*!< \brief No Deformation. */
+  NO_DEFORMATION = 24,		   /*!< \brief No Deformation. */
   GE_LITE = 31,              /*!< Surface deformation by projecting points using the GELite library. */
-=======
-  NO_DEFORMATION = 24,		   /*!< \brief No Deformation. */
->>>>>>> 0517a39f
   ANGLE_OF_ATTACK = 101,	   /*!< \brief Angle of attack for airfoils. */
   FFD_ANGLE_OF_ATTACK = 102	 /*!< \brief Angle of attack for FFD problem. */
 };
@@ -2272,11 +2267,7 @@
         case FFD_THICKNESS:        nParamDV = 3; break;
         case FFD_ANGLE_OF_ATTACK:  nParamDV = 2; break;
         case SURFACE_FILE:         nParamDV = 0; break;
-<<<<<<< HEAD
         case GE_LITE:              nParamDV = 0; break;
-        case CUSTOM:               nParamDV = 1; break;
-=======
->>>>>>> 0517a39f
         default : {
           string newstring;
           newstring.append(this->name);
