--- conflicted
+++ resolved
@@ -1012,14 +1012,11 @@
 
 inline double CConfig::GetGust_Begin_Loc(void) {return Gust_Begin_Loc; }
 
-<<<<<<< HEAD
 inline unsigned short CConfig::GetnFFD_Iter(void) {return nFFD_Iter; }
 
 inline double CConfig::GetFFD_Tol(void) {return FFD_Tol; }
 
 inline long CConfig::GetVisualize_CV(void) {return Visualize_CV; }
-=======
-inline long CConfig::GetVisualize_CV(void) {return Visualize_CV; }
 
 inline bool CConfig::GetFixed_CL_Mode(void) { return Fixed_CL_Mode; }
 
@@ -1029,5 +1026,4 @@
 
 inline bool CConfig::GetUpdate_AoA(void) { return Update_AoA; }
 
-inline void CConfig::SetUpdate_AoA(bool val_update) { Update_AoA = val_update; }
->>>>>>> 6273ae7d
+inline void CConfig::SetUpdate_AoA(bool val_update) { Update_AoA = val_update; }