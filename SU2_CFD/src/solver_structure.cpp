/*!
 * \file solver_structure.cpp
 * \brief Main subrotuines for solving direct, adjoint and linearized problems.
 * \author F. Palacios, T. Economon
 * \version 4.3.0 "Cardinal"
 *
 * SU2 Lead Developers: Dr. Francisco Palacios (Francisco.D.Palacios@boeing.com).
 *                      Dr. Thomas D. Economon (economon@stanford.edu).
 *
 * SU2 Developers: Prof. Juan J. Alonso's group at Stanford University.
 *                 Prof. Piero Colonna's group at Delft University of Technology.
 *                 Prof. Nicolas R. Gauger's group at Kaiserslautern University of Technology.
 *                 Prof. Alberto Guardone's group at Polytechnic University of Milan.
 *                 Prof. Rafael Palacios' group at Imperial College London.
 *                 Prof. Edwin van der Weide's group at the University of Twente.
 *                 Prof. Vincent Terrapon's group at the University of Liege.
 *
 * Copyright (C) 2012-2016 SU2, the open-source CFD code.
 *
 * SU2 is free software; you can redistribute it and/or
 * modify it under the terms of the GNU Lesser General Public
 * License as published by the Free Software Foundation; either
 * version 2.1 of the License, or (at your option) any later version.
 *
 * SU2 is distributed in the hope that it will be useful,
 * but WITHOUT ANY WARRANTY; without even the implied warranty of
 * MERCHANTABILITY or FITNESS FOR A PARTICULAR PURPOSE. See the GNU
 * Lesser General Public License for more details.
 *
 * You should have received a copy of the GNU Lesser General Public
 * License along with SU2. If not, see <http://www.gnu.org/licenses/>.
 */

#include "../include/solver_structure.hpp"

CSolver::CSolver(void) {
  
  /*--- Array initialization ---*/
  OutputHeadingNames = NULL;
  Residual_RMS = NULL;
  Residual_Max = NULL;
  Residual = NULL;
  Residual_i = NULL;
  Residual_j = NULL;
  Point_Max = NULL;
  Point_Max_Coord = NULL;
  Solution = NULL;
  Solution_i = NULL;
  Solution_j = NULL;
  Vector = NULL;
  Vector_i = NULL;
  Vector_j = NULL;
  Res_Conv = NULL;
  Res_Visc = NULL;
  Res_Sour = NULL;
  Res_Conv_i = NULL;
  Res_Visc_i = NULL;
  Res_Conv_j = NULL;
  Res_Visc_j = NULL;
  Jacobian_i = NULL;
  Jacobian_j = NULL;
  Jacobian_ii = NULL;
  Jacobian_ij = NULL;
  Jacobian_ji = NULL;
  Jacobian_jj = NULL;
  Smatrix = NULL;
  cvector = NULL;
  node = NULL;
  nOutputVariables = 0;
  
}

CSolver::~CSolver(void) {

  unsigned short iVar, iDim;
  unsigned long iPoint;
  /* Public variables, may be accessible outside */

  if ( OutputHeadingNames != NULL) {
    delete [] OutputHeadingNames;
  }

  if (node != NULL) {
    for (iPoint = 0; iPoint < nPoint; iPoint++) {
      delete node[iPoint];
    }
    delete [] node;
  }

  /* Private */

  if (Residual_RMS != NULL) delete [] Residual_RMS;
  if (Residual_Max != NULL) delete [] Residual_Max;
  if (Residual != NULL) delete [] Residual;
  if (Residual_i != NULL) delete [] Residual_i;
  if (Residual_j != NULL) delete [] Residual_j;
  if (Point_Max != NULL) delete [] Point_Max;

  if (Point_Max_Coord != NULL) {
    for (iVar = 0; iVar < nVar; iVar++) {
      delete [] Point_Max_Coord[iVar];
    }
    delete [] Point_Max_Coord;
  }

  if (Solution != NULL) delete [] Solution;
  if (Solution_i != NULL) delete [] Solution_i;
  if (Solution_j != NULL) delete [] Solution_j;
  if (Vector != NULL) delete [] Vector;
  if (Vector_i != NULL) delete [] Vector_i;
  if (Vector_j != NULL) delete [] Vector_j;
  if (Res_Conv != NULL) delete [] Res_Conv;
  if (Res_Visc != NULL) delete [] Res_Visc;
  if (Res_Sour != NULL) delete [] Res_Sour;
  if (Res_Conv_i != NULL) delete [] Res_Conv_i;
  if (Res_Visc_i != NULL) delete [] Res_Visc_i;
  if (Res_Visc_j != NULL) delete [] Res_Visc_j;


  if (Jacobian_i != NULL) {
    for (iVar = 0; iVar < nVar; iVar++)
      delete [] Jacobian_i[iVar];
    delete [] Jacobian_i;
  }

  if (Jacobian_j != NULL) {
    for (iVar = 0; iVar < nVar; iVar++)
      delete [] Jacobian_j[iVar];
    delete [] Jacobian_j;
  }

  if (Jacobian_ii != NULL) {
    for (iVar = 0; iVar < nVar; iVar++)
      delete [] Jacobian_ii[iVar];
    delete [] Jacobian_ii;
  }

  if (Jacobian_ij != NULL) {
    for (iVar = 0; iVar < nVar; iVar++)
      delete [] Jacobian_ij[iVar];
    delete [] Jacobian_ij;
  }

  if (Jacobian_ji != NULL) {
    for (iVar = 0; iVar < nVar; iVar++)
      delete [] Jacobian_ji[iVar];
    delete [] Jacobian_ji;
  }

  if (Jacobian_jj != NULL) {
    for (iVar = 0; iVar < nVar; iVar++)
      delete [] Jacobian_jj[iVar];
    delete [] Jacobian_jj;
  }

  if (Smatrix != NULL) {
    for (iDim = 0; iDim < nDim; iDim++)
      delete [] Smatrix[iDim];
    delete [] Smatrix;
  }

  if (cvector != NULL) {
    for (iVar = 0; iVar < nVarGrad; iVar++)
      delete [] cvector[iVar];
    delete [] cvector;
  }

}

void CSolver::SetResidual_RMS(CGeometry *geometry, CConfig *config) {
  unsigned short iVar;
  
#ifndef HAVE_MPI
  
  for (iVar = 0; iVar < nVar; iVar++) {
    
    if (GetRes_RMS(iVar) != GetRes_RMS(iVar)) {
      cout << "\n !!! Error: SU2 has diverged. Now exiting... !!! \n" << endl;
      exit(EXIT_FAILURE);
    }

    SetRes_RMS(iVar, max(EPS*EPS, sqrt(GetRes_RMS(iVar)/geometry->GetnPoint())));
    
  }
  
#else
  
  int nProcessor, iProcessor, rank;
  MPI_Comm_size(MPI_COMM_WORLD, &nProcessor);
  MPI_Comm_rank(MPI_COMM_WORLD, &rank);
  
  su2double *sbuf_residual, *rbuf_residual, *sbuf_coord, *rbuf_coord, *Coord;
  unsigned long *sbuf_point, *rbuf_point, Local_nPointDomain, Global_nPointDomain;
  unsigned short iDim;
  
  /*--- Set the L2 Norm residual in all the processors ---*/
  
  sbuf_residual  = new su2double[nVar]; for (iVar = 0; iVar < nVar; iVar++) sbuf_residual[iVar] = 0.0;
  rbuf_residual  = new su2double[nVar]; for (iVar = 0; iVar < nVar; iVar++) rbuf_residual[iVar] = 0.0;
  
  for (iVar = 0; iVar < nVar; iVar++) sbuf_residual[iVar] = GetRes_RMS(iVar);
  Local_nPointDomain = geometry->GetnPointDomain();
  
  
  SU2_MPI::Allreduce(sbuf_residual, rbuf_residual, nVar, MPI_DOUBLE, MPI_SUM, MPI_COMM_WORLD);
  SU2_MPI::Allreduce(&Local_nPointDomain, &Global_nPointDomain, 1, MPI_UNSIGNED_LONG, MPI_SUM, MPI_COMM_WORLD);
  
  
  for (iVar = 0; iVar < nVar; iVar++) {
    
    if (rbuf_residual[iVar] != rbuf_residual[iVar]) {
      
      if (rank == MASTER_NODE)
        cout << "\n !!! Error: SU2 has diverged. Now exiting... !!! \n" << endl;
      
      MPI_Barrier(MPI_COMM_WORLD);
      MPI_Abort(MPI_COMM_WORLD,1);
      MPI_Finalize();
      
    }
    
    SetRes_RMS(iVar, max(EPS*EPS, sqrt(rbuf_residual[iVar]/Global_nPointDomain)));
    
  }
  
  delete [] sbuf_residual;
  delete [] rbuf_residual;
  
  /*--- Set the Maximum residual in all the processors ---*/
  sbuf_residual = new su2double [nVar]; for (iVar = 0; iVar < nVar; iVar++) sbuf_residual[iVar] = 0.0;
  sbuf_point = new unsigned long [nVar]; for (iVar = 0; iVar < nVar; iVar++) sbuf_point[iVar] = 0;
  sbuf_coord = new su2double[nVar*nDim]; for (iVar = 0; iVar < nVar*nDim; iVar++) sbuf_coord[iVar] = 0.0;
  
  rbuf_residual = new su2double [nProcessor*nVar]; for (iVar = 0; iVar < nProcessor*nVar; iVar++) rbuf_residual[iVar] = 0.0;
  rbuf_point = new unsigned long [nProcessor*nVar]; for (iVar = 0; iVar < nProcessor*nVar; iVar++) rbuf_point[iVar] = 0;
  rbuf_coord = new su2double[nProcessor*nVar*nDim]; for (iVar = 0; iVar < nProcessor*nVar*nDim; iVar++) rbuf_coord[iVar] = 0.0;

  for (iVar = 0; iVar < nVar; iVar++) {
    sbuf_residual[iVar] = GetRes_Max(iVar);
    sbuf_point[iVar] = GetPoint_Max(iVar);
    Coord = GetPoint_Max_Coord(iVar);
    for (iDim = 0; iDim < nDim; iDim++)
      sbuf_coord[iVar*nDim+iDim] = Coord[iDim];
  }
  
  SU2_MPI::Allgather(sbuf_residual, nVar, MPI_DOUBLE, rbuf_residual, nVar, MPI_DOUBLE, MPI_COMM_WORLD);
  SU2_MPI::Allgather(sbuf_point, nVar, MPI_UNSIGNED_LONG, rbuf_point, nVar, MPI_UNSIGNED_LONG, MPI_COMM_WORLD);
  SU2_MPI::Allgather(sbuf_coord, nVar*nDim, MPI_DOUBLE, rbuf_coord, nVar*nDim, MPI_DOUBLE, MPI_COMM_WORLD);

  for (iVar = 0; iVar < nVar; iVar++) {
    for (iProcessor = 0; iProcessor < nProcessor; iProcessor++) {
      AddRes_Max(iVar, rbuf_residual[iProcessor*nVar+iVar], rbuf_point[iProcessor*nVar+iVar], &rbuf_coord[iProcessor*nVar*nDim+iVar*nDim]);
    }
  }
  
  delete [] sbuf_residual;
  delete [] rbuf_residual;
  
  delete [] sbuf_point;
  delete [] rbuf_point;
  
  delete [] sbuf_coord;
  delete [] rbuf_coord;
  
#endif
  
}

void CSolver::SetGrid_Movement_Residual (CGeometry *geometry, CConfig *config) {
  
  unsigned short nDim = geometry->GetnDim();
  unsigned short nVar = GetnVar();
  su2double ProjGridVel, *Normal;
  
  //	Loop interior edges
  for (unsigned long iEdge = 0; iEdge < geometry->GetnEdge(); iEdge++) {
    
    const unsigned long iPoint = geometry->edge[iEdge]->GetNode(0);
    const unsigned long jPoint = geometry->edge[iEdge]->GetNode(1);
    
    // Solution at each edge point
    su2double *Solution_i = node[iPoint]->GetSolution();
    su2double *Solution_j = node[jPoint]->GetSolution();
    
    for (unsigned short iVar = 0; iVar < nVar; iVar++)
      Solution[iVar] = 0.5* (Solution_i[iVar] + Solution_j[iVar]);
    
    // Grid Velocity at each edge point
    su2double *GridVel_i = geometry->node[iPoint]->GetGridVel();
    su2double *GridVel_j = geometry->node[jPoint]->GetGridVel();
    for (unsigned short iDim = 0; iDim < nDim; iDim++)
      Vector[iDim] = 0.5* (GridVel_i[iDim] + GridVel_j[iDim]);
    
    Normal = geometry->edge[iEdge]->GetNormal();
    //			dS = geometry->edge[iEdge]->GetArea_or_Length();
    
    ProjGridVel = 0.0;
    for (unsigned short iDim = 0; iDim < nDim; iDim++)
      ProjGridVel += Vector[iDim]*Normal[iDim];
    
    for (unsigned short iVar = 0; iVar < nVar; iVar++)
      Residual[iVar] = ProjGridVel*Solution[iVar];
    
    LinSysRes.SubtractBlock(iPoint, Residual);
    LinSysRes.AddBlock(jPoint, Residual);
    
  }
  
  //	Loop boundary edges
  for (unsigned short iMarker = 0; iMarker < geometry->GetnMarker(); iMarker++) {
    if (config->GetMarker_All_KindBC(iMarker) != INTERNAL_BOUNDARY)
    for (unsigned long iVertex = 0; iVertex < geometry->GetnVertex(iMarker); iVertex++) {
      const unsigned long Point = geometry->vertex[iMarker][iVertex]->GetNode();
      
      // Solution at each edge point
      su2double *Solution = node[Point]->GetSolution();
      
      // Grid Velocity at each edge point
      su2double *GridVel = geometry->node[Point]->GetGridVel();
      
      // Summed normal components
      Normal = geometry->vertex[iMarker][iVertex]->GetNormal();
      //			dS = geometry->vertex[iMarker][iVertex]->GetArea_or_Length();
      
      ProjGridVel = 0.0;
      for (unsigned short iDim = 0; iDim < nDim; iDim++)
        ProjGridVel -= GridVel[iDim]*Normal[iDim];
      
      for (unsigned short iVar = 0; iVar < nVar; iVar++)
        Residual[iVar] = ProjGridVel*Solution[iVar];
      
      LinSysRes.AddBlock(Point, Residual);
    }
  }
}

void CSolver::SetAuxVar_Gradient_GG(CGeometry *geometry, CConfig *config) {
  
  //	Internal variables
  unsigned long Point = 0, iPoint = 0, jPoint = 0, iEdge, iVertex;
  unsigned short nDim = geometry->GetnDim(), iDim, iMarker;
  
  su2double AuxVar_Vertex, AuxVar_i, AuxVar_j, AuxVar_Average;
  su2double *Gradient, DualArea, Partial_Res, Grad_Val, *Normal;
  
  for (iPoint = 0; iPoint < geometry->GetnPoint(); iPoint++)
    node[iPoint]->SetAuxVarGradientZero();		// Set Gradient to Zero
  
  //	Loop interior edges
  for (iEdge = 0; iEdge < geometry->GetnEdge(); iEdge++) {
    iPoint = geometry->edge[iEdge]->GetNode(0);
    jPoint = geometry->edge[iEdge]->GetNode(1);
    
    AuxVar_i = node[iPoint]->GetAuxVar();
    AuxVar_j = node[jPoint]->GetAuxVar();
    
    Normal = geometry->edge[iEdge]->GetNormal();
    AuxVar_Average =  0.5 * ( AuxVar_i + AuxVar_j);
    for (iDim = 0; iDim < nDim; iDim++) {
      Partial_Res = AuxVar_Average*Normal[iDim];
      node[iPoint]->AddAuxVarGradient(iDim, Partial_Res);
      node[jPoint]->SubtractAuxVarGradient(iDim, Partial_Res);
    }
  }
  
  //	Loop boundary edges
  for (iMarker = 0; iMarker < geometry->GetnMarker(); iMarker++)
    if (config->GetMarker_All_KindBC(iMarker) != INTERNAL_BOUNDARY)
    for (iVertex = 0; iVertex < geometry->GetnVertex(iMarker); iVertex++) {
      Point = geometry->vertex[iMarker][iVertex]->GetNode();
      AuxVar_Vertex = node[Point]->GetAuxVar();
      Normal = geometry->vertex[iMarker][iVertex]->GetNormal();
      for (iDim = 0; iDim < nDim; iDim++) {
        Partial_Res = AuxVar_Vertex*Normal[iDim];
        node[Point]->SubtractAuxVarGradient(iDim, Partial_Res);
      }
    }
  
  for (iPoint=0; iPoint<geometry->GetnPoint(); iPoint++)
    for (iDim = 0; iDim < nDim; iDim++) {
      Gradient = node[iPoint]->GetAuxVarGradient();
      DualArea = geometry->node[iPoint]->GetVolume();
      Grad_Val = Gradient[iDim]/(DualArea+EPS);
      node[iPoint]->SetAuxVarGradient(iDim, Grad_Val);
    }
}

void CSolver::SetAuxVar_Gradient_LS(CGeometry *geometry, CConfig *config) {
  
  unsigned short iDim, jDim, iNeigh;
  unsigned short nDim = geometry->GetnDim();
  unsigned long iPoint, jPoint;
  su2double *Coord_i, *Coord_j, AuxVar_i, AuxVar_j, weight, r11, r12, r13, r22, r23, r23_a,
  r23_b, r33, z11, z12, z13, z22, z23, z33, detR2, product;
  bool singular = false;
  
  su2double *cvector = new su2double [nDim];
  
  /*--- Loop over points of the grid ---*/
  for (iPoint = 0; iPoint < geometry->GetnPoint(); iPoint++) {
    
    Coord_i = geometry->node[iPoint]->GetCoord();
    AuxVar_i = node[iPoint]->GetAuxVar();
    
    /*--- Inizialization of variables ---*/
    for (iDim = 0; iDim < nDim; iDim++)
      cvector[iDim] = 0.0;
    
    r11 = 0.0; r12 = 0.0; r13 = 0.0; r22 = 0.0;
    r23 = 0.0; r23_a = 0.0; r23_b = 0.0; r33 = 0.0;
    
    for (iNeigh = 0; iNeigh < geometry->node[iPoint]->GetnPoint(); iNeigh++) {
      jPoint = geometry->node[iPoint]->GetPoint(iNeigh);
      Coord_j = geometry->node[jPoint]->GetCoord();
      AuxVar_j = node[jPoint]->GetAuxVar();
      
      weight = 0.0;
      for (iDim = 0; iDim < nDim; iDim++)
        weight += (Coord_j[iDim]-Coord_i[iDim])*(Coord_j[iDim]-Coord_i[iDim]);
      
      /*--- Sumations for entries of upper triangular matrix R ---*/
      
      if (fabs(weight) > EPS) {
        r11 += (Coord_j[0]-Coord_i[0])*(Coord_j[0]-Coord_i[0])/weight;
        r12 += (Coord_j[0]-Coord_i[0])*(Coord_j[1]-Coord_i[1])/weight;
        r22 += (Coord_j[1]-Coord_i[1])*(Coord_j[1]-Coord_i[1])/weight;
        if (nDim == 3) {
          r13 += (Coord_j[0]-Coord_i[0])*(Coord_j[2]-Coord_i[2])/weight;
          r23_a += (Coord_j[1]-Coord_i[1])*(Coord_j[2]-Coord_i[2])/weight;
          r23_b += (Coord_j[0]-Coord_i[0])*(Coord_j[2]-Coord_i[2])/weight;
          r33 += (Coord_j[2]-Coord_i[2])*(Coord_j[2]-Coord_i[2])/weight;
        }
        
        /*--- Entries of c:= transpose(A)*b ---*/
        
        for (iDim = 0; iDim < nDim; iDim++)
          cvector[iDim] += (Coord_j[iDim]-Coord_i[iDim])*(AuxVar_j-AuxVar_i)/(weight);
      }
      
    }
    
    /*--- Entries of upper triangular matrix R ---*/
    
    if (fabs(r11) < EPS) r11 = EPS;
    r11 = sqrt(r11);
    r12 = r12/r11;
    r22 = sqrt(r22-r12*r12);
    if (fabs(r22) < EPS) r22 = EPS;
    if (nDim == 3) {
      r13 = r13/r11;
      r23 = r23_a/(r22) - r23_b*r12/(r11*r22);
      r33 = sqrt(r33-r23*r23-r13*r13);
    }
    
    /*--- Compute determinant ---*/
    
    if (nDim == 2) detR2 = (r11*r22)*(r11*r22);
    else detR2 = (r11*r22*r33)*(r11*r22*r33);
    
    /*--- Detect singular matrices ---*/
    
    if (fabs(detR2) < EPS) singular = true;
    
    /*--- S matrix := inv(R)*traspose(inv(R)) ---*/
    
    if (singular) {
      for (iDim = 0; iDim < nDim; iDim++)
        for (jDim = 0; jDim < nDim; jDim++)
          Smatrix[iDim][jDim] = 0.0;
    }
    else {
      if (nDim == 2) {
        Smatrix[0][0] = (r12*r12+r22*r22)/detR2;
        Smatrix[0][1] = -r11*r12/detR2;
        Smatrix[1][0] = Smatrix[0][1];
        Smatrix[1][1] = r11*r11/detR2;
      }
      else {
        z11 = r22*r33; z12 = -r12*r33; z13 = r12*r23-r13*r22;
        z22 = r11*r33; z23 = -r11*r23; z33 = r11*r22;
        Smatrix[0][0] = (z11*z11+z12*z12+z13*z13)/detR2;
        Smatrix[0][1] = (z12*z22+z13*z23)/detR2;
        Smatrix[0][2] = (z13*z33)/detR2;
        Smatrix[1][0] = Smatrix[0][1];
        Smatrix[1][1] = (z22*z22+z23*z23)/detR2;
        Smatrix[1][2] = (z23*z33)/detR2;
        Smatrix[2][0] = Smatrix[0][2];
        Smatrix[2][1] = Smatrix[1][2];
        Smatrix[2][2] = (z33*z33)/detR2;
      }
    }
    
    /*--- Computation of the gradient: S*c ---*/
    
    for (iDim = 0; iDim < nDim; iDim++) {
      product = 0.0;
      for (jDim = 0; jDim < nDim; jDim++)
        product += Smatrix[iDim][jDim]*cvector[jDim];
      if (geometry->node[iPoint]->GetDomain())
        node[iPoint]->SetAuxVarGradient(iDim, product);
    }
  }
  
  delete [] cvector;
  
}

void CSolver::SetSolution_Gradient_GG(CGeometry *geometry, CConfig *config) {
  unsigned long Point = 0, iPoint = 0, jPoint = 0, iEdge, iVertex;
  unsigned short iVar, iDim, iMarker;
  su2double *Solution_Vertex, *Solution_i, *Solution_j, Solution_Average, **Gradient, DualArea,
  Partial_Res, Grad_Val, *Normal;
  
  /*--- Set Gradient to Zero ---*/
  for (iPoint = 0; iPoint < geometry->GetnPointDomain(); iPoint++)
    node[iPoint]->SetGradientZero();
  
  /*--- Loop interior edges ---*/
  for (iEdge = 0; iEdge < geometry->GetnEdge(); iEdge++) {
    iPoint = geometry->edge[iEdge]->GetNode(0);
    jPoint = geometry->edge[iEdge]->GetNode(1);
    
    Solution_i = node[iPoint]->GetSolution();
    Solution_j = node[jPoint]->GetSolution();
    Normal = geometry->edge[iEdge]->GetNormal();
    for (iVar = 0; iVar< nVar; iVar++) {
      Solution_Average =  0.5 * (Solution_i[iVar] + Solution_j[iVar]);
      for (iDim = 0; iDim < nDim; iDim++) {
        Partial_Res = Solution_Average*Normal[iDim];
        if (geometry->node[iPoint]->GetDomain())
          node[iPoint]->AddGradient(iVar, iDim, Partial_Res);
        if (geometry->node[jPoint]->GetDomain())
          node[jPoint]->SubtractGradient(iVar, iDim, Partial_Res);
      }
    }
  }
  
  /*--- Loop boundary edges ---*/
  for (iMarker = 0; iMarker < geometry->GetnMarker(); iMarker++) {
    if (config->GetMarker_All_KindBC(iMarker) != INTERNAL_BOUNDARY)
    for (iVertex = 0; iVertex < geometry->GetnVertex(iMarker); iVertex++) {
      Point = geometry->vertex[iMarker][iVertex]->GetNode();
      Solution_Vertex = node[Point]->GetSolution();
      Normal = geometry->vertex[iMarker][iVertex]->GetNormal();
      for (iVar = 0; iVar < nVar; iVar++)
        for (iDim = 0; iDim < nDim; iDim++) {
          Partial_Res = Solution_Vertex[iVar]*Normal[iDim];
          if (geometry->node[Point]->GetDomain())
            node[Point]->SubtractGradient(iVar, iDim, Partial_Res);
        }
    }
  }
  
  /*--- Compute gradient ---*/
  for (iPoint = 0; iPoint < geometry->GetnPointDomain(); iPoint++)
    for (iVar = 0; iVar < nVar; iVar++)
      for (iDim = 0; iDim < nDim; iDim++) {
        Gradient = node[iPoint]->GetGradient();
        DualArea = geometry->node[iPoint]->GetVolume();
        Grad_Val = Gradient[iVar][iDim] / (DualArea+EPS);
        node[iPoint]->SetGradient(iVar, iDim, Grad_Val);
      }
  
  /*--- Gradient MPI ---*/
  Set_MPI_Solution_Gradient(geometry, config);
  
}

void CSolver::SetSolution_Gradient_LS(CGeometry *geometry, CConfig *config) {
  
  unsigned short iDim, jDim, iVar, iNeigh;
  unsigned long iPoint, jPoint;
  su2double *Coord_i, *Coord_j, *Solution_i, *Solution_j,
  r11, r12, r13, r22, r23, r23_a, r23_b, r33, weight, detR2, z11, z12, z13,
  z22, z23, z33, product;
  bool singular = false;
  
  su2double **cvector = new su2double* [nVar];
  for (iVar = 0; iVar < nVar; iVar++)
    cvector[iVar] = new su2double [nDim];
  
  /*--- Loop over points of the grid ---*/
  
  for (iPoint = 0; iPoint < geometry->GetnPointDomain(); iPoint++) {
    
    /*--- Set the value of the singular ---*/
    singular = false;
    
    /*--- Get coordinates ---*/
    
    Coord_i = geometry->node[iPoint]->GetCoord();
    
    /*--- Get consevative solution ---*/
    
    Solution_i = node[iPoint]->GetSolution();
    
    /*--- Inizialization of variables ---*/
    
    for (iVar = 0; iVar < nVar; iVar++)
      for (iDim = 0; iDim < nDim; iDim++)
        cvector[iVar][iDim] = 0.0;
    
    r11 = 0.0; r12 = 0.0; r13 = 0.0; r22 = 0.0;
    r23 = 0.0; r23_a = 0.0; r23_b = 0.0; r33 = 0.0;
    
    for (iNeigh = 0; iNeigh < geometry->node[iPoint]->GetnPoint(); iNeigh++) {
      jPoint = geometry->node[iPoint]->GetPoint(iNeigh);
      Coord_j = geometry->node[jPoint]->GetCoord();
      
      Solution_j = node[jPoint]->GetSolution();
      
      weight = 0.0;
      for (iDim = 0; iDim < nDim; iDim++)
        weight += (Coord_j[iDim]-Coord_i[iDim])*(Coord_j[iDim]-Coord_i[iDim]);
      
      /*--- Sumations for entries of upper triangular matrix R ---*/
      
      if (weight != 0.0) {
        
        r11 += (Coord_j[0]-Coord_i[0])*(Coord_j[0]-Coord_i[0])/weight;
        r12 += (Coord_j[0]-Coord_i[0])*(Coord_j[1]-Coord_i[1])/weight;
        r22 += (Coord_j[1]-Coord_i[1])*(Coord_j[1]-Coord_i[1])/weight;
        if (nDim == 3) {
          r13   += (Coord_j[0]-Coord_i[0])*(Coord_j[2]-Coord_i[2])/weight;
          r23_a += (Coord_j[1]-Coord_i[1])*(Coord_j[2]-Coord_i[2])/weight;
          r23_b += (Coord_j[0]-Coord_i[0])*(Coord_j[2]-Coord_i[2])/weight;
          r33   += (Coord_j[2]-Coord_i[2])*(Coord_j[2]-Coord_i[2])/weight;
        }
        
        /*--- Entries of c:= transpose(A)*b ---*/
        
        for (iVar = 0; iVar < nVar; iVar++)
          for (iDim = 0; iDim < nDim; iDim++)
            cvector[iVar][iDim] += (Coord_j[iDim]-Coord_i[iDim])*(Solution_j[iVar]-Solution_i[iVar])/weight;
      }
      
    }
    
    /*--- Entries of upper triangular matrix R ---*/
    
    if (r11 >= 0.0) r11 = sqrt(r11); else r11 = 0.0;
    if (r11 != 0.0) r12 = r12/r11; else r12 = 0.0;
    if (r22-r12*r12 >= 0.0) r22 = sqrt(r22-r12*r12); else r22 = 0.0;
    
    if (nDim == 3) {
      if (r11 != 0.0) r13 = r13/r11; else r13 = 0.0;
      if ((r22 != 0.0) && (r11*r22 != 0.0)) r23 = r23_a/r22 - r23_b*r12/(r11*r22); else r23 = 0.0;
      if (r33-r23*r23-r13*r13 >= 0.0) r33 = sqrt(r33-r23*r23-r13*r13); else r33 = 0.0;
    }
    
    /*--- Compute determinant ---*/
    
    if (nDim == 2) detR2 = (r11*r22)*(r11*r22);
    else detR2 = (r11*r22*r33)*(r11*r22*r33);
    
    /*--- Detect singular matrices ---*/
    
    if (abs(detR2) <= EPS) { detR2 = 1.0; singular = true; }
    
    /*--- S matrix := inv(R)*traspose(inv(R)) ---*/
    
    if (singular) {
      for (iDim = 0; iDim < nDim; iDim++)
        for (jDim = 0; jDim < nDim; jDim++)
          Smatrix[iDim][jDim] = 0.0;
    }
    else {
      if (nDim == 2) {
        Smatrix[0][0] = (r12*r12+r22*r22)/detR2;
        Smatrix[0][1] = -r11*r12/detR2;
        Smatrix[1][0] = Smatrix[0][1];
        Smatrix[1][1] = r11*r11/detR2;
      }
      else {
        z11 = r22*r33; z12 = -r12*r33; z13 = r12*r23-r13*r22;
        z22 = r11*r33; z23 = -r11*r23; z33 = r11*r22;
        Smatrix[0][0] = (z11*z11+z12*z12+z13*z13)/detR2;
        Smatrix[0][1] = (z12*z22+z13*z23)/detR2;
        Smatrix[0][2] = (z13*z33)/detR2;
        Smatrix[1][0] = Smatrix[0][1];
        Smatrix[1][1] = (z22*z22+z23*z23)/detR2;
        Smatrix[1][2] = (z23*z33)/detR2;
        Smatrix[2][0] = Smatrix[0][2];
        Smatrix[2][1] = Smatrix[1][2];
        Smatrix[2][2] = (z33*z33)/detR2;
      }
    }
    
    /*--- Computation of the gradient: S*c ---*/
    
    for (iVar = 0; iVar < nVar; iVar++) {
      for (iDim = 0; iDim < nDim; iDim++) {
        product = 0.0;
        for (jDim = 0; jDim < nDim; jDim++)
          product += Smatrix[iDim][jDim]*cvector[iVar][jDim];
        node[iPoint]->SetGradient(iVar, iDim, product);
      }
    }
    
  }
  
  /*--- Deallocate memory ---*/
  
  for (iVar = 0; iVar < nVar; iVar++)
    delete [] cvector[iVar];
  delete [] cvector;
  
  /*--- Gradient MPI ---*/
  
  Set_MPI_Solution_Gradient(geometry, config);
  
}

void CSolver::SetGridVel_Gradient(CGeometry *geometry, CConfig *config) {
  unsigned short iDim, jDim, iVar, iNeigh;
  unsigned long iPoint, jPoint;
  su2double *Coord_i, *Coord_j, *Solution_i, *Solution_j, Smatrix[3][3],
  r11, r12, r13, r22, r23, r23_a, r23_b, r33, weight, detR2, z11, z12, z13,
  z22, z23, z33, product;
  su2double **cvector;
  
  /*--- Note that all nVar entries in this routine have been changed to nDim ---*/
  cvector = new su2double* [nDim];
  for (iVar = 0; iVar < nDim; iVar++)
    cvector[iVar] = new su2double [nDim];
  
  /*--- Loop over points of the grid ---*/
  for (iPoint = 0; iPoint < geometry->GetnPointDomain(); iPoint++) {
    
    Coord_i = geometry->node[iPoint]->GetCoord();
    Solution_i = geometry->node[iPoint]->GetGridVel();
    
    /*--- Inizialization of variables ---*/
    for (iVar = 0; iVar < nDim; iVar++)
      for (iDim = 0; iDim < nDim; iDim++)
        cvector[iVar][iDim] = 0.0;
    r11 = 0.0; r12 = 0.0; r13 = 0.0; r22 = 0.0; r23 = 0.0; r23_a = 0.0; r23_b = 0.0; r33 = 0.0;
    
    for (iNeigh = 0; iNeigh < geometry->node[iPoint]->GetnPoint(); iNeigh++) {
      jPoint = geometry->node[iPoint]->GetPoint(iNeigh);
      Coord_j = geometry->node[jPoint]->GetCoord();
      Solution_j = geometry->node[jPoint]->GetGridVel();
      
      weight = 0.0;
      for (iDim = 0; iDim < nDim; iDim++)
        weight += (Coord_j[iDim]-Coord_i[iDim])*(Coord_j[iDim]-Coord_i[iDim]);
      
      /*--- Sumations for entries of upper triangular matrix R ---*/
      r11 += (Coord_j[0]-Coord_i[0])*(Coord_j[0]-Coord_i[0])/(weight);
      r12 += (Coord_j[0]-Coord_i[0])*(Coord_j[1]-Coord_i[1])/(weight);
      r22 += (Coord_j[1]-Coord_i[1])*(Coord_j[1]-Coord_i[1])/(weight);
      if (nDim == 3) {
        r13 += (Coord_j[0]-Coord_i[0])*(Coord_j[2]-Coord_i[2])/(weight);
        r23_a += (Coord_j[1]-Coord_i[1])*(Coord_j[2]-Coord_i[2])/(weight);
        r23_b += (Coord_j[0]-Coord_i[0])*(Coord_j[2]-Coord_i[2])/(weight);
        r33 += (Coord_j[2]-Coord_i[2])*(Coord_j[2]-Coord_i[2])/(weight);
      }
      
      /*--- Entries of c:= transpose(A)*b ---*/
      for (iVar = 0; iVar < nDim; iVar++)
        for (iDim = 0; iDim < nDim; iDim++)
          cvector[iVar][iDim] += (Coord_j[iDim]-Coord_i[iDim])*(Solution_j[iVar]-Solution_i[iVar])/(weight);
    }
    
    /*--- Entries of upper triangular matrix R ---*/
    r11 = sqrt(r11);
    r12 = r12/(r11);
    r22 = sqrt(r22-r12*r12);
    if (nDim == 3) {
      r13 = r13/(r11);
      r23 = r23_a/(r22) - r23_b*r12/(r11*r22);
      r33 = sqrt(r33-r23*r23-r13*r13);
    }
    /*--- S matrix := inv(R)*traspose(inv(R)) ---*/
    if (nDim == 2) {
      detR2 = (r11*r22)*(r11*r22);
      Smatrix[0][0] = (r12*r12+r22*r22)/(detR2);
      Smatrix[0][1] = -r11*r12/(detR2);
      Smatrix[1][0] = Smatrix[0][1];
      Smatrix[1][1] = r11*r11/(detR2);
    }
    else {
      detR2 = (r11*r22*r33)*(r11*r22*r33);
      z11 = r22*r33;
      z12 = -r12*r33;
      z13 = r12*r23-r13*r22;
      z22 = r11*r33;
      z23 = -r11*r23;
      z33 = r11*r22;
      Smatrix[0][0] = (z11*z11+z12*z12+z13*z13)/(detR2);
      Smatrix[0][1] = (z12*z22+z13*z23)/(detR2);
      Smatrix[0][2] = (z13*z33)/(detR2);
      Smatrix[1][0] = Smatrix[0][1];
      Smatrix[1][1] = (z22*z22+z23*z23)/(detR2);
      Smatrix[1][2] = (z23*z33)/(detR2);
      Smatrix[2][0] = Smatrix[0][2];
      Smatrix[2][1] = Smatrix[1][2];
      Smatrix[2][2] = (z33*z33)/(detR2);
    }
    /*--- Computation of the gradient: S*c ---*/
    for (iVar = 0; iVar < nDim; iVar++) {
      for (iDim = 0; iDim < nDim; iDim++) {
        product = 0.0;
        for (jDim = 0; jDim < nDim; jDim++)
          product += Smatrix[iDim][jDim]*cvector[iVar][jDim];
        geometry->node[iPoint]->SetGridVel_Grad(iVar, iDim, product);
      }
    }
  }
  
  /*--- Deallocate memory ---*/
  for (iVar = 0; iVar < nDim; iVar++)
    delete [] cvector[iVar];
  delete [] cvector;
  
  /*--- Gradient MPI ---*/
  // TO DO!!!
  //Set_MPI_Solution_Gradient(geometry, config);
  
}

void CSolver::SetAuxVar_Surface_Gradient(CGeometry *geometry, CConfig *config) {
  
  unsigned short iDim, jDim, iNeigh, iMarker, Boundary;
  unsigned short nDim = geometry->GetnDim();
  unsigned long iPoint, jPoint, iVertex;
  su2double *Coord_i, *Coord_j, AuxVar_i, AuxVar_j;
  su2double **Smatrix, *cvector;
  
  Smatrix = new su2double* [nDim];
  cvector = new su2double [nDim];
  for (iDim = 0; iDim < nDim; iDim++)
    Smatrix[iDim] = new su2double [nDim];
  
  
  /*--- Loop over boundary markers to select those for Euler or NS walls ---*/
  for (iMarker = 0; iMarker < config->GetnMarker_All(); iMarker++) {
    Boundary = config->GetMarker_All_KindBC(iMarker);
    switch (Boundary) {
      case EULER_WALL:
      case HEAT_FLUX:
      case ISOTHERMAL:
        
        /*--- Loop over points on the surface (Least-Squares approximation) ---*/
        for (iVertex = 0; iVertex < geometry->nVertex[iMarker]; iVertex++) {
          iPoint = geometry->vertex[iMarker][iVertex]->GetNode();
          if (geometry->node[iPoint]->GetDomain()) {
            Coord_i = geometry->node[iPoint]->GetCoord();
            AuxVar_i = node[iPoint]->GetAuxVar();
            
            /*--- Inizialization of variables ---*/
            for (iDim = 0; iDim < nDim; iDim++)
              cvector[iDim] = 0.0;
            su2double r11 = 0.0, r12 = 0.0, r13 = 0.0, r22 = 0.0, r23 = 0.0, r23_a = 0.0, r23_b = 0.0, r33 = 0.0;
            
            for (iNeigh = 0; iNeigh < geometry->node[iPoint]->GetnPoint(); iNeigh++) {
              jPoint = geometry->node[iPoint]->GetPoint(iNeigh);
              Coord_j = geometry->node[jPoint]->GetCoord();
              AuxVar_j = node[jPoint]->GetAuxVar();
              
              su2double weight = 0;
              for (iDim = 0; iDim < nDim; iDim++)
                weight += (Coord_j[iDim]-Coord_i[iDim])*(Coord_j[iDim]-Coord_i[iDim]);
              
              /*--- Sumations for entries of upper triangular matrix R ---*/
              r11 += (Coord_j[0]-Coord_i[0])*(Coord_j[0]-Coord_i[0])/weight;
              r12 += (Coord_j[0]-Coord_i[0])*(Coord_j[1]-Coord_i[1])/weight;
              r22 += (Coord_j[1]-Coord_i[1])*(Coord_j[1]-Coord_i[1])/weight;
              if (nDim == 3) {
                r13 += (Coord_j[0]-Coord_i[0])*(Coord_j[2]-Coord_i[2])/weight;
                r23_a += (Coord_j[1]-Coord_i[1])*(Coord_j[2]-Coord_i[2])/weight;
                r23_b += (Coord_j[0]-Coord_i[0])*(Coord_j[2]-Coord_i[2])/weight;
                r33 += (Coord_j[2]-Coord_i[2])*(Coord_j[2]-Coord_i[2])/weight;
              }
              
              /*--- Entries of c:= transpose(A)*b ---*/
              for (iDim = 0; iDim < nDim; iDim++)
                cvector[iDim] += (Coord_j[iDim]-Coord_i[iDim])*(AuxVar_j-AuxVar_i)/weight;
            }
            
            /*--- Entries of upper triangular matrix R ---*/
            r11 = sqrt(r11);
            r12 = r12/r11;
            r22 = sqrt(r22-r12*r12);
            if (nDim == 3) {
              r13 = r13/r11;
              r23 = r23_a/r22 - r23_b*r12/(r11*r22);
              r33 = sqrt(r33-r23*r23-r13*r13);
            }
            /*--- S matrix := inv(R)*traspose(inv(R)) ---*/
            if (nDim == 2) {
              su2double detR2 = (r11*r22)*(r11*r22);
              Smatrix[0][0] = (r12*r12+r22*r22)/detR2;
              Smatrix[0][1] = -r11*r12/detR2;
              Smatrix[1][0] = Smatrix[0][1];
              Smatrix[1][1] = r11*r11/detR2;
            }
            else {
              su2double detR2 = (r11*r22*r33)*(r11*r22*r33);
              su2double z11, z12, z13, z22, z23, z33; // aux vars
              z11 = r22*r33;
              z12 = -r12*r33;
              z13 = r12*r23-r13*r22;
              z22 = r11*r33;
              z23 = -r11*r23;
              z33 = r11*r22;
              Smatrix[0][0] = (z11*z11+z12*z12+z13*z13)/detR2;
              Smatrix[0][1] = (z12*z22+z13*z23)/detR2;
              Smatrix[0][2] = (z13*z33)/detR2;
              Smatrix[1][0] = Smatrix[0][1];
              Smatrix[1][1] = (z22*z22+z23*z23)/detR2;
              Smatrix[1][2] = (z23*z33)/detR2;
              Smatrix[2][0] = Smatrix[0][2];
              Smatrix[2][1] = Smatrix[1][2];
              Smatrix[2][2] = (z33*z33)/detR2;
            }
            /*--- Computation of the gradient: S*c ---*/
            su2double product;
            for (iDim = 0; iDim < nDim; iDim++) {
              product = 0.0;
              for (jDim = 0; jDim < nDim; jDim++)
                product += Smatrix[iDim][jDim]*cvector[jDim];
              node[iPoint]->SetAuxVarGradient(iDim, product);
            }
          }
        } /*--- End of loop over surface points ---*/
        break;
      default:
        break;
    }
  }
  
  /*--- Memory deallocation ---*/
  for (iDim = 0; iDim < nDim; iDim++)
    delete [] Smatrix[iDim];
  delete [] cvector;
  delete [] Smatrix;
}

void CSolver::SetSolution_Limiter(CGeometry *geometry, CConfig *config) {
  
  unsigned long iEdge, iPoint, jPoint;
  unsigned short iVar, iDim;
  su2double **Gradient_i, **Gradient_j, *Coord_i, *Coord_j, *Solution_i, *Solution_j,
  dave, LimK, eps1, eps2, dm, dp, du, ds, limiter, SharpEdge_Distance;
  
  /*--- Initialize solution max and solution min in the entire domain --*/
  
  for (iPoint = 0; iPoint < geometry->GetnPoint(); iPoint++) {
    for (iVar = 0; iVar < nVar; iVar++) {
      node[iPoint]->SetSolution_Max(iVar, -EPS);
      node[iPoint]->SetSolution_Min(iVar, EPS);
    }
  }
  
  /*--- Establish bounds for Spekreijse monotonicity by finding max & min values of neighbor variables --*/
  
  for (iEdge = 0; iEdge < geometry->GetnEdge(); iEdge++) {
    
    /*--- Point identification, Normal vector and area ---*/
    
    iPoint = geometry->edge[iEdge]->GetNode(0);
    jPoint = geometry->edge[iEdge]->GetNode(1);
    
    /*--- Get the conserved variables ---*/
    
    Solution_i = node[iPoint]->GetSolution();
    Solution_j = node[jPoint]->GetSolution();
    
    /*--- Compute the maximum, and minimum values for nodes i & j ---*/
    
    for (iVar = 0; iVar < nVar; iVar++) {
      du = (Solution_j[iVar] - Solution_i[iVar]);
      node[iPoint]->SetSolution_Min(iVar, min(node[iPoint]->GetSolution_Min(iVar), du));
      node[iPoint]->SetSolution_Max(iVar, max(node[iPoint]->GetSolution_Max(iVar), du));
      node[jPoint]->SetSolution_Min(iVar, min(node[jPoint]->GetSolution_Min(iVar), -du));
      node[jPoint]->SetSolution_Max(iVar, max(node[jPoint]->GetSolution_Max(iVar), -du));
    }
    
  }
  
  /*--- Initialize the limiter --*/
  
  for (iPoint = 0; iPoint < geometry->GetnPointDomain(); iPoint++) {
    for (iVar = 0; iVar < nVar; iVar++) {
      node[iPoint]->SetLimiter(iVar, 2.0);
    }
  }
  
  /*--- Venkatakrishnan limiter ---*/
  
  if (config->GetKind_SlopeLimit() == VENKATAKRISHNAN) {
    
    /*-- Get limiter parameters from the configuration file ---*/
    
    dave = config->GetRefElemLength();
    LimK = config->GetLimiterCoeff();
    eps1 = LimK*dave;
    eps2 = eps1*eps1*eps1;
    
    for (iEdge = 0; iEdge < geometry->GetnEdge(); iEdge++) {
      
      iPoint     = geometry->edge[iEdge]->GetNode(0);
      jPoint     = geometry->edge[iEdge]->GetNode(1);
      Gradient_i = node[iPoint]->GetGradient();
      Gradient_j = node[jPoint]->GetGradient();
      Coord_i    = geometry->node[iPoint]->GetCoord();
      Coord_j    = geometry->node[jPoint]->GetCoord();
      
      for (iVar = 0; iVar < nVar; iVar++) {
        
        /*--- Calculate the interface left gradient, delta- (dm) ---*/
        
        dm = 0.0;
        for (iDim = 0; iDim < nDim; iDim++)
          dm += 0.5*(Coord_j[iDim]-Coord_i[iDim])*Gradient_i[iVar][iDim];
        
        /*--- Calculate the interface right gradient, delta+ (dp) ---*/
        
        if ( dm > 0.0 ) dp = node[iPoint]->GetSolution_Max(iVar);
        else dp = node[iPoint]->GetSolution_Min(iVar);
        
        limiter = ( dp*dp + 2.0*dp*dm + eps2 )/( dp*dp + dp*dm + 2.0*dm*dm + eps2);
        
        if (limiter < node[iPoint]->GetLimiter(iVar))
          node[iPoint]->SetLimiter(iVar, limiter);
        
        /*-- Repeat for point j on the edge ---*/
        
        dm = 0.0;
        for (iDim = 0; iDim < nDim; iDim++)
          dm += 0.5*(Coord_i[iDim]-Coord_j[iDim])*Gradient_j[iVar][iDim];
        
        if ( dm > 0.0 ) dp = node[jPoint]->GetSolution_Max(iVar);
        else dp = node[jPoint]->GetSolution_Min(iVar);
        
        limiter = ( dp*dp + 2.0*dp*dm + eps2 )/( dp*dp + dp*dm + 2.0*dm*dm + eps2);
        
        if (limiter < node[jPoint]->GetLimiter(iVar))
          node[jPoint]->SetLimiter(iVar, limiter);
      }
    }
  }
  
  /*--- Sharp edges limiter ---*/
  
  if (config->GetKind_SlopeLimit() == SHARP_EDGES) {
    
    /*-- Get limiter parameters from the configuration file ---*/
    
    dave = config->GetRefElemLength();
    LimK = config->GetLimiterCoeff();
    eps1 = LimK*dave;
    eps2 = eps1*eps1*eps1;
    
    for (iEdge = 0; iEdge < geometry->GetnEdge(); iEdge++) {
      
      iPoint     = geometry->edge[iEdge]->GetNode(0);
      jPoint     = geometry->edge[iEdge]->GetNode(1);
      Gradient_i = node[iPoint]->GetGradient();
      Gradient_j = node[jPoint]->GetGradient();
      Coord_i    = geometry->node[iPoint]->GetCoord();
      Coord_j    = geometry->node[jPoint]->GetCoord();
      
      for (iVar = 0; iVar < nVar; iVar++) {
        
        /*--- Calculate the interface left gradient, delta- (dm) ---*/
        
        dm = 0.0;
        for (iDim = 0; iDim < nDim; iDim++)
          dm += 0.5*(Coord_j[iDim]-Coord_i[iDim])*Gradient_i[iVar][iDim];
        
        /*--- Calculate the interface right gradient, delta+ (dp) ---*/
        
        if ( dm > 0.0 ) dp = node[iPoint]->GetSolution_Max(iVar);
        else dp = node[iPoint]->GetSolution_Min(iVar);
        
        /*--- Compute the distance to a sharp edge ---*/
        
        SharpEdge_Distance = (geometry->node[iPoint]->GetSharpEdge_Distance() - config->GetSharpEdgesCoeff()*eps1);
        ds = 0.0;
        if (SharpEdge_Distance < -eps1) ds = 0.0;
        if (fabs(SharpEdge_Distance) <= eps1) ds = 0.5*(1.0+(SharpEdge_Distance/eps1)+(1.0/PI_NUMBER)*sin(PI_NUMBER*SharpEdge_Distance/eps1));
        if (SharpEdge_Distance > eps1) ds = 1.0;
        
        limiter = ds * ( dp*dp + 2.0*dp*dm + eps2 )/( dp*dp + dp*dm + 2.0*dm*dm + eps2);
        
        if (limiter < node[iPoint]->GetLimiter(iVar))
          node[iPoint]->SetLimiter(iVar, limiter);
        
        /*-- Repeat for point j on the edge ---*/
        
        dm = 0.0;
        for (iDim = 0; iDim < nDim; iDim++)
          dm += 0.5*(Coord_i[iDim]-Coord_j[iDim])*Gradient_j[iVar][iDim];
        
        if ( dm > 0.0 ) dp = node[jPoint]->GetSolution_Max(iVar);
        else dp = node[jPoint]->GetSolution_Min(iVar);
        
        /*--- Compute the distance to a sharp edge ---*/
        
        SharpEdge_Distance = (geometry->node[jPoint]->GetSharpEdge_Distance() - config->GetSharpEdgesCoeff()*eps1);
        ds = 0.0;
        if (SharpEdge_Distance < -eps1) ds = 0.0;
        if (fabs(SharpEdge_Distance) <= eps1) ds = 0.5*(1.0+(SharpEdge_Distance/eps1)+(1.0/PI_NUMBER)*sin(PI_NUMBER*SharpEdge_Distance/eps1));
        if (SharpEdge_Distance > eps1) ds = 1.0;
        
        limiter = ds * ( dp*dp + 2.0*dp*dm + eps2 )/( dp*dp + dp*dm + 2.0*dm*dm + eps2);
        
        if (limiter < node[jPoint]->GetLimiter(iVar))
          node[jPoint]->SetLimiter(iVar, limiter);
        
      }
    }
  }
  
  /*--- Sharp edges limiter ---*/
  
  if (config->GetKind_SlopeLimit() == SOLID_WALL_DISTANCE) {
    
    /*-- Get limiter parameters from the configuration file ---*/
    
    dave = config->GetRefElemLength();
    LimK = config->GetLimiterCoeff();
    eps1 = LimK*dave;
    eps2 = eps1*eps1*eps1;
    
    for (iEdge = 0; iEdge < geometry->GetnEdge(); iEdge++) {
      
      iPoint     = geometry->edge[iEdge]->GetNode(0);
      jPoint     = geometry->edge[iEdge]->GetNode(1);
      Gradient_i = node[iPoint]->GetGradient();
      Gradient_j = node[jPoint]->GetGradient();
      Coord_i    = geometry->node[iPoint]->GetCoord();
      Coord_j    = geometry->node[jPoint]->GetCoord();
      
      for (iVar = 0; iVar < nVar; iVar++) {
        
        /*--- Calculate the interface left gradient, delta- (dm) ---*/
        
        dm = 0.0;
        for (iDim = 0; iDim < nDim; iDim++)
          dm += 0.5*(Coord_j[iDim]-Coord_i[iDim])*Gradient_i[iVar][iDim];
        
        /*--- Calculate the interface right gradient, delta+ (dp) ---*/
        
        if ( dm > 0.0 ) dp = node[iPoint]->GetSolution_Max(iVar);
        else dp = node[iPoint]->GetSolution_Min(iVar);
        
        /*--- Compute the distance to a sharp edge ---*/
        
        SharpEdge_Distance = (geometry->node[iPoint]->GetWall_Distance() - config->GetSharpEdgesCoeff()*eps1);
        ds = 0.0;
        if (SharpEdge_Distance < -eps1) ds = 0.0;
        if (fabs(SharpEdge_Distance) <= eps1) ds = 0.5*(1.0+(SharpEdge_Distance/eps1)+(1.0/PI_NUMBER)*sin(PI_NUMBER*SharpEdge_Distance/eps1));
        if (SharpEdge_Distance > eps1) ds = 1.0;
        
        limiter = ds * ( dp*dp + 2.0*dp*dm + eps2 )/( dp*dp + dp*dm + 2.0*dm*dm + eps2);
        
        if (limiter < node[iPoint]->GetLimiter(iVar))
          node[iPoint]->SetLimiter(iVar, limiter);
        
        /*-- Repeat for point j on the edge ---*/
        
        dm = 0.0;
        for (iDim = 0; iDim < nDim; iDim++)
          dm += 0.5*(Coord_i[iDim]-Coord_j[iDim])*Gradient_j[iVar][iDim];
        
        if ( dm > 0.0 ) dp = node[jPoint]->GetSolution_Max(iVar);
        else dp = node[jPoint]->GetSolution_Min(iVar);
        
        /*--- Compute the distance to a sharp edge ---*/
        
        SharpEdge_Distance = (geometry->node[jPoint]->GetWall_Distance() - config->GetSharpEdgesCoeff()*eps1);
        ds = 0.0;
        if (SharpEdge_Distance < -eps1) ds = 0.0;
        if (fabs(SharpEdge_Distance) <= eps1) ds = 0.5*(1.0+(SharpEdge_Distance/eps1)+(1.0/PI_NUMBER)*sin(PI_NUMBER*SharpEdge_Distance/eps1));
        if (SharpEdge_Distance > eps1) ds = 1.0;
        
        limiter = ds * ( dp*dp + 2.0*dp*dm + eps2 )/( dp*dp + dp*dm + 2.0*dm*dm + eps2);
        
        if (limiter < node[jPoint]->GetLimiter(iVar))
          node[jPoint]->SetLimiter(iVar, limiter);
        
      }
    }
  }

  
  /*--- Limiter MPI ---*/
  
  Set_MPI_Solution_Limiter(geometry, config);
  
}

void CSolver::SetPressureLaplacian(CGeometry *geometry, CConfig *config, su2double *PressureLaplacian) {
  
  unsigned long Point = 0, iPoint = 0, jPoint = 0, iEdge, iVertex;
  unsigned short iMarker, iVar;
  su2double DualArea, Partial_Res, *Normal;
  su2double **UxVar_Gradient, **UyVar_Gradient;
  
  UxVar_Gradient = new su2double* [geometry->GetnPoint()];
  UyVar_Gradient = new su2double* [geometry->GetnPoint()];
  for (iPoint = 0; iPoint < geometry->GetnPoint(); iPoint++) {
    UxVar_Gradient[iPoint] = new su2double [2];
    UyVar_Gradient[iPoint] = new su2double [2];
  }
  
  for (iPoint = 0; iPoint < geometry->GetnPoint(); iPoint++)
    for (iVar = 0; iVar < 2; iVar++) {
      UxVar_Gradient[iPoint][iVar] = 0.0;
      UyVar_Gradient[iPoint][iVar] = 0.0;
    }
  
  /*---	Loop interior edges ---*/
  
  for (iEdge = 0; iEdge < geometry->GetnEdge(); iEdge++) {
    iPoint = geometry->edge[iEdge]->GetNode(0);
    jPoint = geometry->edge[iEdge]->GetNode(1);
    Normal = geometry->edge[iEdge]->GetNormal();
    
    Partial_Res =  0.5 * ( node[iPoint]->GetSolution(1) + node[jPoint]->GetSolution(1)) * Normal[0];
    UxVar_Gradient[iPoint][0] += Partial_Res;
    UxVar_Gradient[jPoint][0] -= Partial_Res;
    
    Partial_Res =  0.5 * ( node[iPoint]->GetSolution(1) + node[jPoint]->GetSolution(1)) * Normal[1];
    UxVar_Gradient[iPoint][1] += Partial_Res;
    UxVar_Gradient[jPoint][1] -= Partial_Res;
    
    Partial_Res =  0.5 * ( node[iPoint]->GetSolution(2) + node[jPoint]->GetSolution(2)) * Normal[0];
    UyVar_Gradient[iPoint][0] += Partial_Res;
    UyVar_Gradient[jPoint][0] -= Partial_Res;
    
    Partial_Res =  0.5 * ( node[iPoint]->GetSolution(2) + node[jPoint]->GetSolution(2)) * Normal[1];
    UyVar_Gradient[iPoint][1] += Partial_Res;
    UyVar_Gradient[jPoint][1] -= Partial_Res;
    
  }
  
  /*---	Loop boundary edges ---*/
  
  for (iMarker = 0; iMarker < geometry->GetnMarker(); iMarker++)
    if (config->GetMarker_All_KindBC(iMarker) != INTERNAL_BOUNDARY)
    for (iVertex = 0; iVertex < geometry->GetnVertex(iMarker); iVertex++) {
      Point = geometry->vertex[iMarker][iVertex]->GetNode();
      Normal = geometry->vertex[iMarker][iVertex]->GetNormal();
      
      Partial_Res =  node[Point]->GetSolution(1) * Normal[0];
      UxVar_Gradient[Point][0] -= Partial_Res;
      
      Partial_Res =  node[Point]->GetSolution(1) * Normal[1];
      UxVar_Gradient[Point][1] -= Partial_Res;
      
      Partial_Res =  node[Point]->GetSolution(2) * Normal[0];
      UyVar_Gradient[Point][0] -= Partial_Res;
      
      Partial_Res =  node[Point]->GetSolution(2) * Normal[1];
      UyVar_Gradient[Point][1] -= Partial_Res;
    }
  
  for (iPoint = 0; iPoint < geometry->GetnPoint(); iPoint++) {
    DualArea = geometry->node[iPoint]->GetVolume();
    PressureLaplacian[iPoint] = (UxVar_Gradient[iPoint][0]*UxVar_Gradient[iPoint][0] + UyVar_Gradient[iPoint][1]*UyVar_Gradient[iPoint][1] +
                                 UxVar_Gradient[iPoint][1]*UyVar_Gradient[iPoint][0] + UxVar_Gradient[iPoint][0]*UyVar_Gradient[iPoint][1])/DualArea ;
    
  }
  
  for (iPoint = 0; iPoint < geometry->GetnPoint(); iPoint++) {
    delete[] UxVar_Gradient[iPoint];
    delete[] UyVar_Gradient[iPoint];
  }
  
  delete[] UxVar_Gradient;
  delete[] UyVar_Gradient;
  
}

void CSolver::Gauss_Elimination(su2double** A, su2double* rhs, unsigned short nVar) {
  
  short iVar, jVar, kVar;
  su2double weight, aux;
  
  if (nVar == 1)
    rhs[0] /= A[0][0];
  else {
    
    /*--- Transform system in Upper Matrix ---*/
    
    for (iVar = 1; iVar < (short)nVar; iVar++) {
      for (jVar = 0; jVar < iVar; jVar++) {
        weight = A[iVar][jVar]/A[jVar][jVar];
        for (kVar = jVar; kVar < (short)nVar; kVar++)
          A[iVar][kVar] -= weight*A[jVar][kVar];
        rhs[iVar] -= weight*rhs[jVar];
      }
    }
    
    /*--- Backwards substitution ---*/
    
    rhs[nVar-1] = rhs[nVar-1]/A[nVar-1][nVar-1];
    for (iVar = (short)nVar-2; iVar >= 0; iVar--) {
      aux = 0;
      for (jVar = iVar+1; jVar < (short)nVar; jVar++)
        aux += A[iVar][jVar]*rhs[jVar];
      rhs[iVar] = (rhs[iVar]-aux)/A[iVar][iVar];
      if (iVar == 0) break;
    }
  }
  
}

void CSolver::Aeroelastic(CSurfaceMovement *surface_movement, CGeometry *geometry, CConfig *config, unsigned long ExtIter) {
  
  /*--- Variables used for Aeroelastic case ---*/
  
  su2double Cl, Cd, Cn, Ct, Cm, Cn_rot;
  su2double Alpha = config->GetAoA()*PI_NUMBER/180.0;
  vector<su2double> structural_solution(4,0.0); //contains solution(displacements and rates) of typical section wing model.
  
  unsigned short iMarker, iMarker_Monitoring, Monitoring;
  string Marker_Tag, Monitoring_Tag;
  
  /*--- Loop over markers and find the ones being monitored. ---*/
  
  for (iMarker = 0; iMarker < config->GetnMarker_All(); iMarker++) {
    Monitoring = config->GetMarker_All_Monitoring(iMarker);
    if (Monitoring == YES) {
      
      /*--- Find the particular marker being monitored and get the forces acting on it. ---*/
      
      for (iMarker_Monitoring = 0; iMarker_Monitoring < config->GetnMarker_Monitoring(); iMarker_Monitoring++) {
        Monitoring_Tag = config->GetMarker_Monitoring_TagBound(iMarker_Monitoring);
        Marker_Tag = config->GetMarker_All_TagBound(iMarker);
        if (Marker_Tag == Monitoring_Tag) {
          
          Cl = GetSurface_CL(iMarker_Monitoring);
          Cd = GetSurface_CD(iMarker_Monitoring);
          
          /*--- For typical section wing model want the force normal to the airfoil (in the direction of the spring) ---*/
          Cn = Cl*cos(Alpha) + Cd*sin(Alpha);
          Ct = -Cl*sin(Alpha) + Cd*cos(Alpha);
          
          Cm = GetSurface_CMz(iMarker_Monitoring);
          
          /*--- Calculate forces for the Typical Section Wing Model taking into account rotation ---*/
          
          /*--- Note that the calculation of the forces and the subsequent displacements ...
           is only correct for the airfoil that starts at the 0 degree position ---*/
          
          if (config->GetKind_GridMovement(ZONE_0) == AEROELASTIC_RIGID_MOTION) {
            su2double Omega, dt, psi;
            dt = config->GetDelta_UnstTimeND();
            Omega  = (config->GetRotation_Rate_Z(ZONE_0)/config->GetOmega_Ref());
            psi = Omega*(dt*ExtIter);
            
            /*--- Correct for the airfoil starting position (This is hardcoded in here) ---*/
            if (Monitoring_Tag == "Airfoil1") {
              psi = psi + 0.0;
            }
            else if (Monitoring_Tag == "Airfoil2") {
              psi = psi + 2.0/3.0*PI_NUMBER;
            }
            else if (Monitoring_Tag == "Airfoil3") {
              psi = psi + 4.0/3.0*PI_NUMBER;
            }
            else
              cout << "WARNING: There is a marker that we are monitoring that doesn't match the values hardcoded above!" << endl;
            
            cout << Monitoring_Tag << " position " << psi*180.0/PI_NUMBER << " degrees. " << endl;
            
            Cn_rot = Cn*cos(psi) - Ct*sin(psi); //Note the signs are different for accounting for the AOA.
            Cn = Cn_rot;
          }
          
          /*--- Solve the aeroelastic equations for the particular marker(surface) ---*/
          
          SolveTypicalSectionWingModel(geometry, Cn, Cm, config, iMarker_Monitoring, structural_solution);
          
          break;
        }
      }
      
      /*--- Compute the new surface node locations ---*/
      surface_movement->AeroelasticDeform(geometry, config, ExtIter, iMarker, iMarker_Monitoring, structural_solution);
      
    }
    
  }
  
}

void CSolver::SetUpTypicalSectionWingModel(vector<vector<su2double> >& Phi, vector<su2double>& omega, CConfig *config) {
  
  /*--- Retrieve values from the config file ---*/
  su2double w_h = config->GetAeroelastic_Frequency_Plunge();
  su2double w_a = config->GetAeroelastic_Frequency_Pitch();
  su2double x_a = config->GetAeroelastic_CG_Location();
  su2double r_a = sqrt(config->GetAeroelastic_Radius_Gyration_Squared());
  su2double w = w_h/w_a;
  
  // Mass Matrix
  vector<vector<su2double> > M(2,vector<su2double>(2,0.0));
  M[0][0] = 1;
  M[0][1] = x_a;
  M[1][0] = x_a;
  M[1][1] = r_a*r_a;
  
  // Stiffness Matrix
  //  vector<vector<su2double> > K(2,vector<su2double>(2,0.0));
  //  K[0][0] = (w_h/w_a)*(w_h/w_a);
  //  K[0][1] = 0.0;
  //  K[1][0] = 0.0;
  //  K[1][1] = r_a*r_a;
  
  /* Eigenvector and Eigenvalue Matrices of the Generalized EigenValue Problem. */
  
  vector<vector<su2double> > Omega2(2,vector<su2double>(2,0.0));
  su2double aux; // auxiliary variable
  aux = sqrt(pow(r_a,2)*pow(w,4) - 2*pow(r_a,2)*pow(w,2) + pow(r_a,2) + 4*pow(x_a,2)*pow(w,2));
  Phi[0][0] = (r_a * (r_a - r_a*pow(w,2) + aux)) / (2*x_a*pow(w, 2));
  Phi[0][1] = (r_a * (r_a - r_a*pow(w,2) - aux)) / (2*x_a*pow(w, 2));
  Phi[1][0] = 1.0;
  Phi[1][1] = 1.0;
  
  Omega2[0][0] = (r_a * (r_a + r_a*pow(w,2) - aux)) / (2*(pow(r_a, 2) - pow(x_a, 2)));
  Omega2[0][1] = 0;
  Omega2[1][0] = 0;
  Omega2[1][1] = (r_a * (r_a + r_a*pow(w,2) + aux)) / (2*(pow(r_a, 2) - pow(x_a, 2)));
  
  /* Nondimesionalize the Eigenvectors such that Phi'*M*Phi = I and PHI'*K*PHI = Omega */
  // Phi'*M*Phi = D
  // D^(-1/2)*Phi'*M*Phi*D^(-1/2) = D^(-1/2)*D^(1/2)*D^(1/2)*D^(-1/2) = I,  D^(-1/2) = inv(sqrt(D))
  // Phi = Phi*D^(-1/2)
  
  vector<vector<su2double> > Aux(2,vector<su2double>(2,0.0));
  vector<vector<su2double> > D(2,vector<su2double>(2,0.0));
  // Aux = M*Phi
  for (int i=0; i<2; i++) {
    for (int j=0; j<2; j++) {
      Aux[i][j] = 0;
      for (int k=0; k<2; k++) {
        Aux[i][j] += M[i][k]*Phi[k][j];
      }
    }
  }
  
  // D = Phi'*Aux
  for (int i=0; i<2; i++) {
    for (int j=0; j<2; j++) {
      D[i][j] = 0;
      for (int k=0; k<2; k++) {
        D[i][j] += Phi[k][i]*Aux[k][j]; //PHI transpose
      }
    }
  }
  
  //Modify the first column
  Phi[0][0] = Phi[0][0] * 1/sqrt(D[0][0]);
  Phi[1][0] = Phi[1][0] * 1/sqrt(D[0][0]);
  //Modify the second column
  Phi[0][1] = Phi[0][1] * 1/sqrt(D[1][1]);
  Phi[1][1] = Phi[1][1] * 1/sqrt(D[1][1]);
  
  // Sqrt of the eigenvalues (frequency of vibration of the modes)
  omega[0] = sqrt(Omega2[0][0]);
  omega[1] = sqrt(Omega2[1][1]);
  
}

void CSolver::SolveTypicalSectionWingModel(CGeometry *geometry, su2double Cl, su2double Cm, CConfig *config, unsigned short iMarker, vector<su2double>& displacements) {
  
  /*--- The aeroelastic model solved in this routine is the typical section wing model
   The details of the implementation are similar to those found in J.J. Alonso 
   "Fully-Implicit Time-Marching Aeroelastic Solutions" 1994. ---*/
  
  /*--- Retrieve values from the config file ---*/
  su2double w_alpha = config->GetAeroelastic_Frequency_Pitch();
  su2double vf      = config->GetAeroelastic_Flutter_Speed_Index();
  su2double b       = config->GetLength_Reynolds()/2.0; // airfoil semichord, Reynolds length is by defaul 1.0
  su2double dt      = config->GetDelta_UnstTimeND();
  dt = dt*w_alpha; //Non-dimensionalize the structural time.
  
  /*--- Structural Equation damping ---*/
  vector<su2double> xi(2,0.0);
  
  /*--- Eigenvectors and Eigenvalues of the Generalized EigenValue Problem. ---*/
  vector<vector<su2double> > Phi(2,vector<su2double>(2,0.0));   // generalized eigenvectors.
  vector<su2double> w(2,0.0);        // sqrt of the generalized eigenvalues (frequency of vibration of the modes).
  SetUpTypicalSectionWingModel(Phi, w, config);
  
  /*--- Solving the Decoupled Aeroelastic Problem with second order time discretization Eq (9) ---*/
  
  /*--- Solution variables description. //x[j][i], j-entry, i-equation. // Time (n+1)->np1, n->n, (n-1)->n1 ---*/
  vector<vector<su2double> > x_np1(2,vector<su2double>(2,0.0));
  
  /*--- Values from previous movement of spring at true time step n+1
   We use this values because we are solving for delta changes not absolute changes ---*/
  vector<vector<su2double> > x_np1_old = config->GetAeroelastic_np1(iMarker);
  
  /*--- Values at previous timesteps. ---*/
  vector<vector<su2double> > x_n = config->GetAeroelastic_n(iMarker);
  vector<vector<su2double> > x_n1 = config->GetAeroelastic_n1(iMarker);
  
  /*--- Set up of variables used to solve the structural problem. ---*/
  vector<su2double> f_tilde(2,0.0);
  vector<vector<su2double> > A_inv(2,vector<su2double>(2,0.0));
  su2double detA;
  su2double s1, s2;
  vector<su2double> rhs(2,0.0); //right hand side
  vector<su2double> eta(2,0.0);
  vector<su2double> eta_dot(2,0.0);
  
  /*--- Forcing Term ---*/
  su2double cons = vf*vf/PI_NUMBER;
  vector<su2double> f(2,0.0);
  f[0] = cons*(-Cl);
  f[1] = cons*(2*-Cm);
  
  //f_tilde = Phi'*f
  for (int i=0; i<2; i++) {
    f_tilde[i] = 0;
    for (int k=0; k<2; k++) {
      f_tilde[i] += Phi[k][i]*f[k]; //PHI transpose
    }
  }
  
  /*--- solve each decoupled equation (The inverse of the 2x2 matrix is provided) ---*/
  for (int i=0; i<2; i++) {
    /* Matrix Inverse */
    detA = 9.0/(4.0*dt*dt) + 3*w[i]*xi[i]/(dt) + w[i]*w[i];
    A_inv[0][0] = 1/detA * (3/(2.0*dt) + 2*xi[i]*w[i]);
    A_inv[0][1] = 1/detA * 1;
    A_inv[1][0] = 1/detA * -w[i]*w[i];
    A_inv[1][1] = 1/detA * 3/(2.0*dt);
    
    /* Source Terms from previous iterations */
    s1 = (-4*x_n[0][i] + x_n1[0][i])/(2.0*dt);
    s2 = (-4*x_n[1][i] + x_n1[1][i])/(2.0*dt);
    
    /* Problem Right Hand Side */
    rhs[0] = -s1;
    rhs[1] = f_tilde[i]-s2;
    
    /* Solve the equations */
    x_np1[0][i] = A_inv[0][0]*rhs[0] + A_inv[0][1]*rhs[1];
    x_np1[1][i] = A_inv[1][0]*rhs[0] + A_inv[1][1]*rhs[1];
    
    eta[i] = x_np1[0][i]-x_np1_old[0][i];  // For displacements, the change(deltas) is used.
    eta_dot[i] = x_np1[1][i]; // For velocities, absolute values are used.
  }
  
  /*--- Transform back from the generalized coordinates to get the actual displacements in plunge and pitch  q = Phi*eta ---*/
  vector<su2double> q(2,0.0);
  vector<su2double> q_dot(2,0.0);
  for (int i=0; i<2; i++) {
    q[i] = 0;
    q_dot[i] = 0;
    for (int k=0; k<2; k++) {
      q[i] += Phi[i][k]*eta[k];
      q_dot[i] += Phi[i][k]*eta_dot[k];
    }
  }
  
  su2double dh = b*q[0];
  su2double dalpha = q[1];
  
  su2double h_dot = w_alpha*b*q_dot[0];  //The w_a brings it back to actual time.
  su2double alpha_dot = w_alpha*q_dot[1];
  
  /*--- Set the solution of the structural equations ---*/
  displacements[0] = dh;
  displacements[1] = dalpha;
  displacements[2] = h_dot;
  displacements[3] = alpha_dot;
  
  /*--- Calculate the total plunge and total pitch displacements for the unsteady step by summing the displacement at each sudo time step ---*/
  su2double pitch, plunge;
  pitch = config->GetAeroelastic_pitch(iMarker);
  plunge = config->GetAeroelastic_plunge(iMarker);
  
  config->SetAeroelastic_pitch(iMarker , pitch+dalpha);
  config->SetAeroelastic_plunge(iMarker , plunge+dh/b);
  
  /*--- Set the Aeroelastic solution at time n+1. This gets update every sudo time step
   and after convering the sudo time step the solution at n+1 get moved to the solution at n
   in SetDualTime_Solver method ---*/
  
  config->SetAeroelastic_np1(iMarker, x_np1);
  
}

void CSolver::Restart_OldGeometry(CGeometry *geometry, CConfig *config) {

	/*--- This function is intended for dual time simulations ---*/

	unsigned long iPoint, index;

	int Unst_RestartIter;
	ifstream restart_file_n;
	unsigned short iZone = config->GetiZone();
	unsigned short nZone = geometry->GetnZone();
	string filename = config->GetSolution_FlowFileName();
	string filename_n;

	/*--- Auxiliary vector for storing the coordinates ---*/
	su2double *Coord;
	Coord = new su2double[nDim];

	/*--- Variables for reading the restart files ---*/
	string text_line;
	long iPoint_Local;
	unsigned long iPoint_Global_Local = 0, iPoint_Global = 0;
	unsigned short rbuf_NotMatching, sbuf_NotMatching;

	int rank = MASTER_NODE;
#ifdef HAVE_MPI
	MPI_Comm_rank(MPI_COMM_WORLD, &rank);
#endif

	/*--- Multizone problems require the number of the zone to be appended. ---*/

	if (nZone > 1)
		filename = config->GetMultizone_FileName(filename, iZone);

	/*--- First, we load the restart file for time n ---*/

	/*-------------------------------------------------------------------------------------------*/

	/*--- Modify file name for an unsteady restart ---*/
	Unst_RestartIter = SU2_TYPE::Int(config->GetUnst_RestartIter())-1;
	filename_n = config->GetUnsteady_FileName(filename, Unst_RestartIter);

	/*--- Open the restart file, throw an error if this fails. ---*/

	restart_file_n.open(filename_n.data(), ios::in);
	if (restart_file_n.fail()) {
		if (rank == MASTER_NODE)
			cout << "There is no flow restart file!! " << filename_n.data() << "."<< endl;
		exit(EXIT_FAILURE);
	}

	/*--- In case this is a parallel simulation, we need to perform the
     Global2Local index transformation first. ---*/

	long *Global2Local_n = new long[geometry->GetGlobal_nPointDomain()];

	/*--- First, set all indices to a negative value by default, and Global n indices to 0 ---*/
	iPoint_Global_Local = 0, iPoint_Global = 0;

	for (iPoint = 0; iPoint < geometry->GetGlobal_nPointDomain(); iPoint++)
		Global2Local_n[iPoint] = -1;

	/*--- Now fill array with the transform values only for local points ---*/

	for (iPoint = 0; iPoint < geometry->GetnPointDomain(); iPoint++)
		Global2Local_n[geometry->node[iPoint]->GetGlobalIndex()] = iPoint;

	/*--- Read all lines in the restart file ---*/
	/*--- The first line is the header ---*/

	getline (restart_file_n, text_line);

  for (iPoint_Global = 0; iPoint_Global < geometry->GetGlobal_nPointDomain(); iPoint_Global++ ) {
    
    getline (restart_file_n, text_line);
    
    istringstream point_line(text_line);

		/*--- Retrieve local index. If this node from the restart file lives
       on a different processor, the value of iPoint_Local will be -1.
       Otherwise, the local index for this node on the current processor
       will be returned and used to instantiate the vars. ---*/

		iPoint_Local = Global2Local_n[iPoint_Global];

		/*--- Load the solution for this node. Note that the first entry
       on the restart file line is the global index, followed by the
       node coordinates, and then the conservative variables. ---*/

		if (iPoint_Local >= 0) {

			if (nDim == 2) point_line >> index >> Coord[0] >> Coord[1];
			if (nDim == 3) point_line >> index >> Coord[0] >> Coord[1] >> Coord[2];

			geometry->node[iPoint_Local]->SetCoord_n(Coord);

			iPoint_Global_Local++;
		}
	}

	/*--- Detect a wrong solution file ---*/

	rbuf_NotMatching = 0, sbuf_NotMatching = 0;

	if (iPoint_Global_Local < geometry->GetnPointDomain()) { sbuf_NotMatching = 1; }

#ifndef HAVE_MPI
	rbuf_NotMatching = sbuf_NotMatching;
#else
	SU2_MPI::Allreduce(&sbuf_NotMatching, &rbuf_NotMatching, 1, MPI_UNSIGNED_SHORT, MPI_SUM, MPI_COMM_WORLD);
#endif
	if (rbuf_NotMatching != 0) {
		if (rank == MASTER_NODE) {
			cout << endl << "The solution file " << filename_n.data() << " doesn't match with the mesh file!" << endl;
			cout << "It could be empty lines at the end of the file." << endl << endl;
		}
#ifndef HAVE_MPI
		exit(EXIT_FAILURE);
#else
		MPI_Barrier(MPI_COMM_WORLD);
		MPI_Abort(MPI_COMM_WORLD,1);
		MPI_Finalize();
#endif
	}

	/*--- Close the restart file ---*/

	restart_file_n.close();

	/*--- Free memory needed for the transformation ---*/

	delete [] Global2Local_n;

	/*-------------------------------------------------------------------------------------------*/
	/*-------------------------------------------------------------------------------------------*/

	/*--- Now, we load the restart file for time n-1, if the simulation is 2nd Order ---*/

	if (config->GetUnsteady_Simulation() == DT_STEPPING_2ND) {

		ifstream restart_file_n1;
		string filename_n1;

		/*--- Modify file name for an unsteady restart ---*/
		Unst_RestartIter = SU2_TYPE::Int(config->GetUnst_RestartIter())-2;
		filename_n1 = config->GetUnsteady_FileName(filename, Unst_RestartIter);

		/*--- Open the restart file, throw an error if this fails. ---*/

		restart_file_n.open(filename_n1.data(), ios::in);
		if (restart_file_n.fail()) {
			if (rank == MASTER_NODE)
				cout << "There is no flow restart file!! " << filename_n1.data() << "."<< endl;
			exit(EXIT_FAILURE);
		}

		/*--- In case this is a parallel simulation, we need to perform the
         Global2Local index transformation first. ---*/

		long *Global2Local_n1 = new long[geometry->GetGlobal_nPointDomain()];

		/*--- First, set all indices to a negative value by default, and Global n indices to 0 ---*/
		iPoint_Global_Local = 0, iPoint_Global = 0;

		for (iPoint = 0; iPoint < geometry->GetGlobal_nPointDomain(); iPoint++)
			Global2Local_n1[iPoint] = -1;

		/*--- Now fill array with the transform values only for local points ---*/

		for (iPoint = 0; iPoint < geometry->GetnPointDomain(); iPoint++)
			Global2Local_n1[geometry->node[iPoint]->GetGlobalIndex()] = iPoint;

		/*--- Read all lines in the restart file ---*/
		/*--- The first line is the header ---*/

		getline (restart_file_n, text_line);

    for (iPoint_Global = 0; iPoint_Global < geometry->GetGlobal_nPointDomain(); iPoint_Global++ ) {
      
      getline (restart_file_n, text_line);
      
      istringstream point_line(text_line);

			/*--- Retrieve local index. If this node from the restart file lives
           on a different processor, the value of iPoint_Local will be -1.
           Otherwise, the local index for this node on the current processor
           will be returned and used to instantiate the vars. ---*/

			iPoint_Local = Global2Local_n1[iPoint_Global];

			/*--- Load the solution for this node. Note that the first entry
           on the restart file line is the global index, followed by the
           node coordinates, and then the conservative variables. ---*/

			if (iPoint_Local >= 0) {

				if (nDim == 2) point_line >> index >> Coord[0] >> Coord[1];
				if (nDim == 3) point_line >> index >> Coord[0] >> Coord[1] >> Coord[2];

				geometry->node[iPoint_Local]->SetCoord_n1(Coord);

				iPoint_Global_Local++;
			}

    }

		/*--- Detect a wrong solution file ---*/

		rbuf_NotMatching = 0, sbuf_NotMatching = 0;

		if (iPoint_Global_Local < geometry->GetnPointDomain()) { sbuf_NotMatching = 1; }

#ifndef HAVE_MPI
		rbuf_NotMatching = sbuf_NotMatching;
#else
		SU2_MPI::Allreduce(&sbuf_NotMatching, &rbuf_NotMatching, 1, MPI_UNSIGNED_SHORT, MPI_SUM, MPI_COMM_WORLD);
#endif
		if (rbuf_NotMatching != 0) {
			if (rank == MASTER_NODE) {
				cout << endl << "The solution file " << filename_n1.data() << " doesn't match with the mesh file!" << endl;
				cout << "It could be empty lines at the end of the file." << endl << endl;
			}
#ifndef HAVE_MPI
			exit(EXIT_FAILURE);
#else
			MPI_Barrier(MPI_COMM_WORLD);
			MPI_Abort(MPI_COMM_WORLD,1);
			MPI_Finalize();
#endif
		}

		/*--- Close the restart file ---*/

		restart_file_n1.close();

		/*--- Free memory needed for the transformation ---*/

		delete [] Global2Local_n1;

	}

	/*--- It's necessary to communicate this information ---*/

	geometry->Set_MPI_OldCoord(config);
  
  delete [] Coord;

}

CBaselineSolver::CBaselineSolver(void) : CSolver() { }

CBaselineSolver::CBaselineSolver(CGeometry *geometry, CConfig *config, unsigned short nVar, vector<string> field_names) {

  unsigned long iPoint;
  unsigned short iVar;

  config->fields = field_names;

  Solution = new su2double[nVar];

  for (iVar = 0; iVar < nVar; iVar++) {
    Solution[iVar] = 0.0;
  }

  /*--- Define geometry constants in the solver structure ---*/

  nDim = geometry->GetnDim();

  /*--- Allocate the node variables ---*/

  node = new CVariable*[geometry->GetnPoint()];

  for (iPoint = 0; iPoint < geometry->GetnPoint(); iPoint++) {

    node[iPoint] = new CBaselineVariable(Solution, nVar, config);

  }

}

CBaselineSolver::CBaselineSolver(CGeometry *geometry, CConfig *config, unsigned short iMesh) : CSolver() {
  
  int rank = MASTER_NODE;
#ifdef HAVE_MPI
  MPI_Comm_rank(MPI_COMM_WORLD, &rank);
#endif
  
  unsigned long iPoint, index, iPoint_Global;
  unsigned long iPoint_Global_Local = 0;
  unsigned short rbuf_NotMatching = 0, sbuf_NotMatching = 0;
  long iPoint_Local;
  unsigned short iField, iVar, iDim;
  string Tag, text_line, AdjExt, UnstExt;
  unsigned long iExtIter = config->GetExtIter();
  bool fem = (config->GetKind_Solver() == FEM_ELASTICITY);
  
  unsigned short iZone = config->GetiZone();
  unsigned short nZone = geometry->GetnZone();
  bool grid_movement  = config->GetGrid_Movement();
  bool steady_restart = config->GetSteadyRestart();
  unsigned short turb_model = config->GetKind_Turb_Model();
  su2double dull_val;
  
  su2double *Coord = new su2double [nDim];
  for (iDim = 0; iDim < nDim; iDim++)
    Coord[iDim] = 0.0;

  /*--- Define geometry constants in the solver structure ---*/
  
  nDim = geometry->GetnDim();
  
  /*--- Allocate the node variables ---*/
  
  node = new CVariable*[geometry->GetnPoint()];
  
  /*--- Restart the solution from file information ---*/
  
  ifstream restart_file;
  string filename;
  
  /*--- Retrieve filename from config ---*/
  
  if (config->GetContinuous_Adjoint() || config->GetDiscrete_Adjoint()) {
    filename = config->GetSolution_AdjFileName();
    filename = config->GetObjFunc_Extension(filename);
  } else if (fem) {
	filename = config->GetSolution_FEMFileName();
  } else {
    filename = config->GetSolution_FlowFileName();
  }

  /*--- Multizone problems require the number of the zone to be appended. ---*/

  if (nZone > 1  || config->GetUnsteady_Simulation() == HARMONIC_BALANCE)
	filename = config->GetMultizone_FileName(filename, iZone);

  /*--- Unsteady problems require an iteration number to be appended. ---*/
  if (config->GetWrt_Unsteady()) {
    filename = config->GetUnsteady_FileName(filename, SU2_TYPE::Int(iExtIter));
  } else if (config->GetWrt_Dynamic()) {
	filename = config->GetUnsteady_FileName(filename, SU2_TYPE::Int(iExtIter));
  }
  
  /*--- Open the restart file ---*/
  
  restart_file.open(filename.data(), ios::in);
  
  /*--- In case there is no restart file ---*/
  
  if (restart_file.fail()) {
    if (rank == MASTER_NODE)
      cout << "SU2 flow file " << filename << " not found" << endl;

#ifndef HAVE_MPI
    exit(EXIT_FAILURE);
#else
    MPI_Barrier(MPI_COMM_WORLD);
    MPI_Abort(MPI_COMM_WORLD,1);
    MPI_Finalize();
#endif
    
  }
  
  /*--- Output the file name to the console. ---*/
  
  if (rank == MASTER_NODE)
    cout << "Reading and storing the solution from " << filename << "." << endl;
  
  /*--- In case this is a parallel simulation, we need to perform the
   Global2Local index transformation first. ---*/
  
  long *Global2Local = new long[geometry->GetGlobal_nPointDomain()];
  
  /*--- First, set all indices to a negative value by default ---*/
  
  for (iPoint = 0; iPoint < geometry->GetGlobal_nPointDomain(); iPoint++)
    Global2Local[iPoint] = -1;
  
  /*--- Now fill array with the transform values only for local points ---*/
  
  for (iPoint = 0; iPoint < geometry->GetnPointDomain(); iPoint++)
    Global2Local[geometry->node[iPoint]->GetGlobalIndex()] = iPoint;
  
  
  /*--- Identify the number of fields (and names) in the restart file ---*/
  
  getline (restart_file, text_line);
  
  stringstream ss(text_line);
  while (ss >> Tag) {
    config->fields.push_back(Tag);
    if (ss.peek() == ',') ss.ignore();
  }
  
  /*--- Set the number of variables, one per field in the
   restart file (without including the PointID) ---*/
  
  nVar = config->fields.size() - 1;
  su2double *Solution = new su2double[nVar];
  
  /*--- Read all lines in the restart file ---*/
  
  for (iPoint_Global = 0; iPoint_Global < geometry->GetGlobal_nPointDomain(); iPoint_Global++ ) {
    
    getline (restart_file, text_line);
    
    istringstream point_line(text_line);
    
    /*--- Retrieve local index. If this node from the restart file lives
     on a different processor, the value of iPoint_Local will be -1.
     Otherwise, the local index for this node on the current processor
     will be returned and used to instantiate the vars. ---*/
    
    iPoint_Local = Global2Local[iPoint_Global];
    if (iPoint_Local >= 0) {
      
      /*--- The PointID is not stored --*/
      point_line >> index;
      
      /*--- Store the solution (starting with node coordinates) --*/
      for (iField = 0; iField < nVar; iField++)
        point_line >> Solution[iField];
      
      node[iPoint_Local] = new CBaselineVariable(Solution, nVar, config);
      iPoint_Global_Local++;
      
      /*--- For dynamic meshes, read in and store the
       grid coordinates and grid velocities for each node. ---*/
      
      if (grid_movement) {
        
        /*--- First, remove any variables for the turbulence model that
         appear in the restart file before the grid velocities. ---*/
        
        if (turb_model == SA || turb_model == SA_NEG) {
          point_line >> dull_val;
        } else if (turb_model == SST) {
          point_line >> dull_val >> dull_val;
        }
        
        /*--- Read in the next 2 or 3 variables which are the grid velocities ---*/
        /*--- If we are restarting the solution from a previously computed static calculation (no grid movement) ---*/
        /*--- the grid velocities are set to 0. This is useful for FSI computations ---*/
        
        su2double GridVel[3] = {0.0,0.0,0.0};
        if (!steady_restart) {
          if (nDim == 2) point_line >> GridVel[0] >> GridVel[1];
          else point_line >> GridVel[0] >> GridVel[1] >> GridVel[2];
        }
        
        for (iDim = 0; iDim < nDim; iDim++) {
          geometry->node[iPoint_Local]->SetCoord(iDim, Coord[iDim]);
          geometry->node[iPoint_Local]->SetGridVel(iDim, GridVel[iDim]);
        }
        
      }
    }

  }
  
		/*--- Detect a wrong solution file ---*/
  
		rbuf_NotMatching = 0, sbuf_NotMatching = 0;
		if (iPoint_Global_Local < geometry->GetnPointDomain()) { sbuf_NotMatching = 1; }
#ifndef HAVE_MPI
		rbuf_NotMatching = sbuf_NotMatching;
#else
		SU2_MPI::Allreduce(&sbuf_NotMatching, &rbuf_NotMatching, 1, MPI_UNSIGNED_SHORT, MPI_SUM, MPI_COMM_WORLD);
#endif
		if (rbuf_NotMatching != 0) {
      if (rank == MASTER_NODE) {
        cout << endl << "The solution file " << filename.data() << " doesn't match with the mesh file!" << endl;
        cout << "It could be empty lines at the end of the file." << endl << endl;
      }
#ifndef HAVE_MPI
      exit(EXIT_FAILURE);
#else
      MPI_Barrier(MPI_COMM_WORLD);
      MPI_Abort(MPI_COMM_WORLD,1);
      MPI_Finalize();
#endif
    }
  
  /*--- Instantiate the variable class with an arbitrary solution
   at any halo/periodic nodes. The initial solution can be arbitrary,
   because a send/recv is performed immediately in the solver. ---*/
  
  for (iVar = 0; iVar < nVar; iVar++)
    Solution[iVar] = 0.0;
  
  for (iPoint = geometry->GetnPointDomain(); iPoint < geometry->GetnPoint(); iPoint++)
    node[iPoint] = new CBaselineVariable(Solution, nVar, config);
  
  /*--- Close the restart file ---*/
  
  restart_file.close();
  
  /*--- Free memory needed for the transformation ---*/
  
  delete [] Global2Local;
  delete [] Solution;
  
  /*--- MPI solution ---*/
  
  Set_MPI_Solution(geometry, config);
  
  /*--- Update the geometry for flows on dynamic meshes ---*/
  
  if (grid_movement) {
    
    /*--- Communicate the new coordinates and grid velocities at the halos ---*/
    
    geometry->Set_MPI_Coord(config);
    geometry->Set_MPI_GridVel(config);
    
  }
  
  delete [] Coord;
  
}

void CBaselineSolver::Set_MPI_Solution(CGeometry *geometry, CConfig *config) {
  unsigned short iVar, iMarker, iPeriodic_Index, MarkerS, MarkerR, GridVel_Index;
  unsigned long iVertex, iPoint, nVertexS, nVertexR, nBufferS_Vector, nBufferR_Vector;
  su2double rotMatrix[3][3], *transl, *angles, theta, cosTheta, sinTheta, phi, cosPhi, sinPhi, psi, cosPsi, sinPsi, *Buffer_Receive_U = NULL, *Buffer_Send_U = NULL, *Solution = NULL;
  
  Solution = new su2double[nVar];

  GridVel_Index = 2*nDim;

  if (config->GetKind_Turb_Model() == SA) { GridVel_Index += 1; }
  else if (config->GetKind_Turb_Model() == SST) { GridVel_Index += 2; }
  if (config->GetKind_Regime() != INCOMPRESSIBLE) { GridVel_Index += 1; }
  
#ifdef HAVE_MPI
  int send_to, receive_from;
  MPI_Status status;
#endif
  
  for (iMarker = 0; iMarker < config->GetnMarker_All(); iMarker++) {
    
    if ((config->GetMarker_All_KindBC(iMarker) == SEND_RECEIVE) &&
        (config->GetMarker_All_SendRecv(iMarker) > 0)) {
      
      MarkerS = iMarker;  MarkerR = iMarker+1;
      
#ifdef HAVE_MPI

      send_to = config->GetMarker_All_SendRecv(MarkerS)-1;
      receive_from = abs(config->GetMarker_All_SendRecv(MarkerR))-1;
      
#endif

      nVertexS = geometry->nVertex[MarkerS];  nVertexR = geometry->nVertex[MarkerR];
      nBufferS_Vector = nVertexS*nVar;        nBufferR_Vector = nVertexR*nVar;
      
      /*--- Allocate Receive and send buffers  ---*/
      
      Buffer_Receive_U = new su2double [nBufferR_Vector];
      Buffer_Send_U = new su2double[nBufferS_Vector];
      
      /*--- Copy the solution that should be sended ---*/
      
      for (iVertex = 0; iVertex < nVertexS; iVertex++) {
        iPoint = geometry->vertex[MarkerS][iVertex]->GetNode();
        for (iVar = 0; iVar < nVar; iVar++)
          Buffer_Send_U[iVar*nVertexS+iVertex] = node[iPoint]->GetSolution(iVar);
      }
      
#ifdef HAVE_MPI
      
      /*--- Send/Receive information using Sendrecv ---*/
      
      SU2_MPI::Sendrecv(Buffer_Send_U, nBufferS_Vector, MPI_DOUBLE, send_to, 0,
                   Buffer_Receive_U, nBufferR_Vector, MPI_DOUBLE, receive_from, 0, MPI_COMM_WORLD, &status);
      
#else
      
      /*--- Receive information without MPI ---*/
      
      for (iVertex = 0; iVertex < nVertexR; iVertex++) {
        for (iVar = 0; iVar < nVar; iVar++)
          Buffer_Receive_U[iVar*nVertexR+iVertex] = Buffer_Send_U[iVar*nVertexR+iVertex];
      }
      
#endif
      
      /*--- Deallocate send buffer ---*/
      
      delete [] Buffer_Send_U;
      
      /*--- Do the coordinate transformation ---*/
      
      for (iVertex = 0; iVertex < nVertexR; iVertex++) {
        
        /*--- Find point and its type of transformation ---*/
        
        iPoint = geometry->vertex[MarkerR][iVertex]->GetNode();
        iPeriodic_Index = geometry->vertex[MarkerR][iVertex]->GetRotation_Type();
        
        /*--- Retrieve the supplied periodic information. ---*/
        
        transl = config->GetPeriodicTranslate(iPeriodic_Index);
        angles = config->GetPeriodicRotation(iPeriodic_Index);
        
        /*--- Store angles separately for clarity. ---*/
        
        theta    = angles[0];   phi    = angles[1];     psi    = angles[2];
        cosTheta = cos(theta);  cosPhi = cos(phi);      cosPsi = cos(psi);
        sinTheta = sin(theta);  sinPhi = sin(phi);      sinPsi = sin(psi);
        
        /*--- Compute the rotation matrix. Note that the implicit
         ordering is rotation about the x-axis, y-axis,
         then z-axis. Note that this is the transpose of the matrix
         used during the preprocessing stage. ---*/
        
        rotMatrix[0][0] = cosPhi*cosPsi;    rotMatrix[1][0] = sinTheta*sinPhi*cosPsi - cosTheta*sinPsi;     rotMatrix[2][0] = cosTheta*sinPhi*cosPsi + sinTheta*sinPsi;
        rotMatrix[0][1] = cosPhi*sinPsi;    rotMatrix[1][1] = sinTheta*sinPhi*sinPsi + cosTheta*cosPsi;     rotMatrix[2][1] = cosTheta*sinPhi*sinPsi - sinTheta*cosPsi;
        rotMatrix[0][2] = -sinPhi;          rotMatrix[1][2] = sinTheta*cosPhi;                              rotMatrix[2][2] = cosTheta*cosPhi;
        
        /*--- Copy conserved variables before performing transformation. ---*/
        
        for (iVar = 0; iVar < nVar; iVar++)
          Solution[iVar] = Buffer_Receive_U[iVar*nVertexR+iVertex];
        
        /*--- Rotate the spatial coordinates & momentum. ---*/
        
        if (nDim == 2) {
          
          /*--- Coords ---*/
          
          Solution[0] = (rotMatrix[0][0]*Buffer_Receive_U[0*nVertexR+iVertex] +
                         rotMatrix[0][1]*Buffer_Receive_U[1*nVertexR+iVertex] - transl[0]);
          Solution[1] = (rotMatrix[1][0]*Buffer_Receive_U[0*nVertexR+iVertex] +
                         rotMatrix[1][1]*Buffer_Receive_U[1*nVertexR+iVertex] - transl[1]);
          /*--- Momentum ---*/
          
          Solution[nDim+1] = (rotMatrix[0][0]*Buffer_Receive_U[(nDim+1)*nVertexR+iVertex] +
                              rotMatrix[0][1]*Buffer_Receive_U[(nDim+2)*nVertexR+iVertex]);
          Solution[nDim+2] = (rotMatrix[1][0]*Buffer_Receive_U[(nDim+1)*nVertexR+iVertex] +
                              rotMatrix[1][1]*Buffer_Receive_U[(nDim+2)*nVertexR+iVertex]);

          if (config->GetGrid_Movement()) {
            Solution[GridVel_Index + 1] = (rotMatrix[0][0]*Buffer_Receive_U[(GridVel_Index+1)*nVertexR+iVertex] +
                                           rotMatrix[0][1]*Buffer_Receive_U[(GridVel_Index+2)*nVertexR+iVertex]);
            Solution[GridVel_Index + 2] = (rotMatrix[1][0]*Buffer_Receive_U[(GridVel_Index+1)*nVertexR+iVertex] +
                                           rotMatrix[1][1]*Buffer_Receive_U[(GridVel_Index+2)*nVertexR+iVertex]);
          }
        } else {
          
          /*--- Coords ---*/
          
          Solution[0] = (rotMatrix[0][0]*Buffer_Receive_U[0*nVertexR+iVertex] +
                         rotMatrix[0][1]*Buffer_Receive_U[1*nVertexR+iVertex] +
                         rotMatrix[0][2]*Buffer_Receive_U[2*nVertexR+iVertex] - transl[0]);
          Solution[1] = (rotMatrix[1][0]*Buffer_Receive_U[0*nVertexR+iVertex] +
                         rotMatrix[1][1]*Buffer_Receive_U[1*nVertexR+iVertex] +
                         rotMatrix[1][2]*Buffer_Receive_U[2*nVertexR+iVertex] - transl[1]);
          Solution[2] = (rotMatrix[2][0]*Buffer_Receive_U[0*nVertexR+iVertex] +
                         rotMatrix[2][1]*Buffer_Receive_U[1*nVertexR+iVertex] +
                         rotMatrix[2][2]*Buffer_Receive_U[2*nVertexR+iVertex] - transl[2]);
          
          /*--- Momentum ---*/
          
          Solution[nDim+1] = (rotMatrix[0][0]*Buffer_Receive_U[(nDim+1)*nVertexR+iVertex] +
                              rotMatrix[0][1]*Buffer_Receive_U[(nDim+2)*nVertexR+iVertex] +
                              rotMatrix[0][2]*Buffer_Receive_U[(nDim+3)*nVertexR+iVertex]);
          Solution[nDim+2] = (rotMatrix[1][0]*Buffer_Receive_U[(nDim+1)*nVertexR+iVertex] +
                              rotMatrix[1][1]*Buffer_Receive_U[(nDim+2)*nVertexR+iVertex] +
                              rotMatrix[1][2]*Buffer_Receive_U[(nDim+3)*nVertexR+iVertex]);
          Solution[nDim+3] = (rotMatrix[2][0]*Buffer_Receive_U[(nDim+1)*nVertexR+iVertex] +
                              rotMatrix[2][1]*Buffer_Receive_U[(nDim+2)*nVertexR+iVertex] +
                              rotMatrix[2][2]*Buffer_Receive_U[(nDim+3)*nVertexR+iVertex]);

          if (config->GetGrid_Movement()) {
            Solution[GridVel_Index+1] = (rotMatrix[0][0]*Buffer_Receive_U[(GridVel_Index+1)*nVertexR+iVertex] +
                                         rotMatrix[0][1]*Buffer_Receive_U[(GridVel_Index+2)*nVertexR+iVertex] +
                                         rotMatrix[0][2]*Buffer_Receive_U[(GridVel_Index+3)*nVertexR+iVertex]);
            Solution[GridVel_Index+2] = (rotMatrix[1][0]*Buffer_Receive_U[(GridVel_Index+1)*nVertexR+iVertex] +
                                         rotMatrix[1][1]*Buffer_Receive_U[(GridVel_Index+2)*nVertexR+iVertex] +
                                         rotMatrix[1][2]*Buffer_Receive_U[(GridVel_Index+3)*nVertexR+iVertex]);
            Solution[GridVel_Index+3] = (rotMatrix[2][0]*Buffer_Receive_U[(GridVel_Index+1)*nVertexR+iVertex] +
                                         rotMatrix[2][1]*Buffer_Receive_U[(GridVel_Index+2)*nVertexR+iVertex] +
                                         rotMatrix[2][2]*Buffer_Receive_U[(GridVel_Index+3)*nVertexR+iVertex]);
          }
        }
        
        /*--- Copy transformed conserved variables back into buffer. ---*/
        
        for (iVar = 0; iVar < nVar; iVar++)
          node[iPoint]->SetSolution(iVar, Solution[iVar]);
        
      }
      
      /*--- Deallocate receive buffer ---*/
      
      delete [] Buffer_Receive_U;
      
    }
    
  }
  
  delete [] Solution;
  
}

void CBaselineSolver::LoadRestart(CGeometry **geometry, CSolver ***solver, CConfig *config, int val_iter) {

  int rank = MASTER_NODE;
#ifdef HAVE_MPI
  MPI_Comm_rank(MPI_COMM_WORLD, &rank);
#endif

  /*--- Restart the solution from file information ---*/

  string filename;
  unsigned long iPoint, index;
  string UnstExt, text_line, AdjExt;
  ifstream solution_file;
  unsigned short iField, iDim;
  unsigned long iExtIter = config->GetExtIter();
  bool fem = (config->GetKind_Solver() == FEM_ELASTICITY);
  bool adjoint = ( config->GetContinuous_Adjoint() || config->GetDiscrete_Adjoint() ); 
  unsigned short iZone = config->GetiZone();
  unsigned short nZone = geometry[iZone]->GetnZone();
  bool grid_movement  = config->GetGrid_Movement();
  bool steady_restart = config->GetSteadyRestart();
  unsigned short turb_model = config->GetKind_Turb_Model();
  su2double dull_val;
  
  su2double *Coord = new su2double [nDim];
  for (iDim = 0; iDim < nDim; iDim++)
    Coord[iDim] = 0.0;
  
  /*--- Retrieve filename from config ---*/

  if (adjoint) {
    filename = config->GetSolution_AdjFileName();
    filename = config->GetObjFunc_Extension(filename);
  } else if (fem) {
    filename = config->GetSolution_FEMFileName();
  } else {
    filename = config->GetSolution_FlowFileName();
  }

  /*--- Multizone problems require the number of the zone to be appended. ---*/


  if (nZone > 1 )
    filename = config->GetMultizone_FileName(filename, iZone);

  /*--- Unsteady problems require an iteration number to be appended. ---*/

  if (config->GetWrt_Unsteady() || config->GetUnsteady_Simulation() != HARMONIC_BALANCE) {
    filename = config->GetUnsteady_FileName(filename, SU2_TYPE::Int(iExtIter));
  } else if (config->GetWrt_Dynamic()) {
    filename = config->GetUnsteady_FileName(filename, SU2_TYPE::Int(iExtIter));
  }

  /*--- Open the restart file ---*/

  solution_file.open(filename.data(), ios::in);

  /*--- In case there is no file ---*/

  if (solution_file.fail()) {
    if (rank == MASTER_NODE)
      cout << "There is no SU2 restart file!!" << endl;
    exit(EXIT_FAILURE);
  }

  /*--- Output the file name to the console. ---*/

  if (rank == MASTER_NODE)
    cout << "Reading and storing the solution from " << filename
    << "." << endl;

  /*--- Set the number of variables, one per field in the
   restart file (without including the PointID) ---*/

  nVar = config->fields.size() - 1;
  su2double *Solution = new su2double[nVar];

  /*--- In case this is a parallel simulation, we need to perform the
   Global2Local index transformation first. ---*/

  long *Global2Local = NULL;
  Global2Local = new long[geometry[iZone]->GetGlobal_nPointDomain()];

  /*--- First, set all indices to a negative value by default ---*/

  for (iPoint = 0; iPoint < geometry[iZone]->GetGlobal_nPointDomain(); iPoint++) {
    Global2Local[iPoint] = -1;
  }

  /*--- Now fill array with the transform values only for local points ---*/

  for (iPoint = 0; iPoint < geometry[iZone]->GetnPointDomain(); iPoint++) {
    Global2Local[geometry[iZone]->node[iPoint]->GetGlobalIndex()] = iPoint;
  }

  /*--- Read all lines in the restart file ---*/

  long iPoint_Local = 0; unsigned long iPoint_Global = 0;

  /*--- The first line is the header ---*/

  getline (solution_file, text_line);
<<<<<<< HEAD
  
  for (iPoint_Global = 0; iPoint_Global < geometry[iZone]->GetGlobal_nPointDomain(); iPoint_Global++ ) {
      
    getline (solution_file, text_line);
      
=======

  for (iPoint_Global = 0; iPoint_Global < geometry[iZone]->GetGlobal_nPointDomain(); iPoint_Global++ ) {
    
    getline (solution_file, text_line);
    
>>>>>>> 8a572d18
    istringstream point_line(text_line);

    /*--- Retrieve local index. If this node from the restart file lives
     on a different processor, the value of iPoint_Local will be -1, as
     initialized above. Otherwise, the local index for this node on the
     current processor will be returned and used to instantiate the vars. ---*/

    iPoint_Local = Global2Local[iPoint_Global];
    if (iPoint_Local >= 0) {
      
      /*--- The PointID is not stored --*/
      
      point_line >> index;
      
      /*--- Store the solution (starting with node coordinates) --*/
      
      for (iField = 0; iField < nVar; iField++)
        point_line >> Solution[iField];
      
      node[iPoint_Local]->SetSolution(Solution);
     
      /*--- For dynamic meshes, read in and store the
       grid coordinates and grid velocities for each node. ---*/
      
      if (grid_movement) {
        
        /*--- First, remove any variables for the turbulence model that
         appear in the restart file before the grid velocities. ---*/
        
        if (turb_model == SA || turb_model == SA_NEG) {
          point_line >> dull_val;
        } else if (turb_model == SST) {
          point_line >> dull_val >> dull_val;
        }
        
        /*--- Read in the next 2 or 3 variables which are the grid velocities ---*/
        /*--- If we are restarting the solution from a previously computed static calculation (no grid movement) ---*/
        /*--- the grid velocities are set to 0. This is useful for FSI computations ---*/
        
        su2double GridVel[3] = {0.0,0.0,0.0};
        if (!steady_restart) {
          if (nDim == 2) point_line >> GridVel[0] >> GridVel[1];
          else point_line >> GridVel[0] >> GridVel[1] >> GridVel[2];
        }
        
        for (iDim = 0; iDim < nDim; iDim++) {
          geometry[iZone]->node[iPoint_Local]->SetCoord(iDim, Coord[iDim]);
          geometry[iZone]->node[iPoint_Local]->SetGridVel(iDim, GridVel[iDim]);
        }
        
      }
    }
<<<<<<< HEAD

=======
    
>>>>>>> 8a572d18
  }

  /*--- Close the restart file ---*/

  solution_file.close();
  
  /*--- Free memory needed for the transformation ---*/
  
  delete [] Global2Local;
  delete [] Solution;
  
  /*--- MPI solution ---*/
  
  Set_MPI_Solution(geometry[iZone], config);
  
  /*--- Update the geometry for flows on dynamic meshes ---*/
  
  if (grid_movement) {
    
    /*--- Communicate the new coordinates and grid velocities at the halos ---*/
    
    geometry[iZone]->Set_MPI_Coord(config);
    geometry[iZone]->Set_MPI_GridVel(config);

  }
  
  delete [] Coord;
  
}

void CBaselineSolver::LoadRestart_FSI(CGeometry *geometry, CSolver ***solver, CConfig *config, int val_iter) {

  int rank = MASTER_NODE;
#ifdef HAVE_MPI
  MPI_Comm_rank(MPI_COMM_WORLD, &rank);
#endif

  /*--- Restart the solution from file information ---*/
  string filename;
  unsigned long iPoint, index;
  string UnstExt, text_line, AdjExt;
  ifstream solution_file;
  unsigned short iField;
  unsigned long iExtIter = config->GetExtIter();
  bool fem = (config->GetKind_Solver() == FEM_ELASTICITY);
  bool adjoint = (config->GetContinuous_Adjoint() || config->GetDiscrete_Adjoint());
  unsigned short iZone = config->GetiZone();
  unsigned short nZone = geometry->GetnZone();

  /*--- Retrieve filename from config ---*/
  if (adjoint) {
    filename = config->GetSolution_AdjFileName();
    filename = config->GetObjFunc_Extension(filename);
  } else if (fem) {
    filename = config->GetSolution_FEMFileName();
  } else {
    filename = config->GetSolution_FlowFileName();
  }

  /*--- Multizone problems require the number of the zone to be appended. ---*/

  if (nZone > 1)
    filename = config->GetMultizone_FileName(filename, iZone);

  /*--- Unsteady problems require an iteration number to be appended. ---*/
  if (config->GetWrt_Unsteady() || config->GetUnsteady_Simulation() != HARMONIC_BALANCE) {
    filename = config->GetUnsteady_FileName(filename, SU2_TYPE::Int(iExtIter));
  } else if (config->GetWrt_Dynamic()) {
    filename = config->GetUnsteady_FileName(filename, SU2_TYPE::Int(iExtIter));
  }

  /*--- Open the restart file ---*/
  solution_file.open(filename.data(), ios::in);

  /*--- In case there is no file ---*/
  if (solution_file.fail()) {
    if (rank == MASTER_NODE)
      cout << "There is no SU2 restart file!!" << endl;
    exit(EXIT_FAILURE);
  }

  /*--- Output the file name to the console. ---*/
  if (rank == MASTER_NODE)
    cout << "Reading and storing the solution from " << filename
    << "." << endl;

  /*--- Set the number of variables, one per field in the
   restart file (without including the PointID) ---*/
  nVar = config->fields.size() - 1;

  su2double *Solution = new su2double[nVar];

  /*--- In case this is a parallel simulation, we need to perform the
   Global2Local index transformation first. ---*/
  long *Global2Local = NULL;
  Global2Local = new long[geometry->GetGlobal_nPointDomain()];
  /*--- First, set all indices to a negative value by default ---*/
  for (iPoint = 0; iPoint < geometry->GetGlobal_nPointDomain(); iPoint++) {
    Global2Local[iPoint] = -1;
  }

  /*--- Now fill array with the transform values only for local points ---*/
  for (iPoint = 0; iPoint < geometry->GetnPointDomain(); iPoint++) {
    Global2Local[geometry->node[iPoint]->GetGlobalIndex()] = iPoint;
  }

  /*--- Read all lines in the restart file ---*/
  long iPoint_Local = 0; unsigned long iPoint_Global = 0;

  
  /*--- The first line is the header ---*/
  
  getline (solution_file, text_line);
  
  for (iPoint_Global = 0; iPoint_Global < geometry->GetGlobal_nPointDomain(); iPoint_Global++ ) {
    
    getline (solution_file, text_line);
    
    istringstream point_line(text_line);

    /*--- Retrieve local index. If this node from the restart file lives
     on a different processor, the value of iPoint_Local will be -1, as
     initialized above. Otherwise, the local index for this node on the
     current processor will be returned and used to instantiate the vars. ---*/
    iPoint_Local = Global2Local[iPoint_Global];
    if (iPoint_Local >= 0) {

      /*--- The PointID is not stored --*/
      point_line >> index;

      /*--- Store the solution (starting with node coordinates) --*/
      for (iField = 0; iField < nVar; iField++)
        point_line >> Solution[iField];

      node[iPoint_Local]->SetSolution(Solution);


    }

  }

  /*--- Close the restart file ---*/
  solution_file.close();

  /*--- Free memory needed for the transformation ---*/
  delete [] Global2Local;
  delete [] Solution;

}

CBaselineSolver::~CBaselineSolver(void) { }<|MERGE_RESOLUTION|>--- conflicted
+++ resolved
@@ -36,37 +36,38 @@
 CSolver::CSolver(void) {
   
   /*--- Array initialization ---*/
+  
   OutputHeadingNames = NULL;
-  Residual_RMS = NULL;
-  Residual_Max = NULL;
-  Residual = NULL;
-  Residual_i = NULL;
-  Residual_j = NULL;
-  Point_Max = NULL;
-  Point_Max_Coord = NULL;
-  Solution = NULL;
-  Solution_i = NULL;
-  Solution_j = NULL;
-  Vector = NULL;
-  Vector_i = NULL;
-  Vector_j = NULL;
-  Res_Conv = NULL;
-  Res_Visc = NULL;
-  Res_Sour = NULL;
-  Res_Conv_i = NULL;
-  Res_Visc_i = NULL;
-  Res_Conv_j = NULL;
-  Res_Visc_j = NULL;
-  Jacobian_i = NULL;
-  Jacobian_j = NULL;
-  Jacobian_ii = NULL;
-  Jacobian_ij = NULL;
-  Jacobian_ji = NULL;
-  Jacobian_jj = NULL;
-  Smatrix = NULL;
-  cvector = NULL;
-  node = NULL;
-  nOutputVariables = 0;
+  Residual_RMS       = NULL;
+  Residual_Max       = NULL;
+  Residual           = NULL;
+  Residual_i         = NULL;
+  Residual_j         = NULL;
+  Point_Max          = NULL;
+  Point_Max_Coord    = NULL;
+  Solution           = NULL;
+  Solution_i         = NULL;
+  Solution_j         = NULL;
+  Vector             = NULL;
+  Vector_i           = NULL;
+  Vector_j           = NULL;
+  Res_Conv           = NULL;
+  Res_Visc           = NULL;
+  Res_Sour           = NULL;
+  Res_Conv_i         = NULL;
+  Res_Visc_i         = NULL;
+  Res_Conv_j         = NULL;
+  Res_Visc_j         = NULL;
+  Jacobian_i         = NULL;
+  Jacobian_j         = NULL;
+  Jacobian_ii        = NULL;
+  Jacobian_ij        = NULL;
+  Jacobian_ji        = NULL;
+  Jacobian_jj        = NULL;
+  Smatrix            = NULL;
+  Cvector            = NULL;
+  node               = NULL;
+  nOutputVariables   = 0;
   
 }
 
@@ -74,7 +75,8 @@
 
   unsigned short iVar, iDim;
   unsigned long iPoint;
-  /* Public variables, may be accessible outside */
+  
+  /*--- Public variables, may be accessible outside ---*/
 
   if ( OutputHeadingNames != NULL) {
     delete [] OutputHeadingNames;
@@ -87,7 +89,7 @@
     delete [] node;
   }
 
-  /* Private */
+  /*--- Private ---*/
 
   if (Residual_RMS != NULL) delete [] Residual_RMS;
   if (Residual_Max != NULL) delete [] Residual_Max;
@@ -159,10 +161,10 @@
     delete [] Smatrix;
   }
 
-  if (cvector != NULL) {
+  if (Cvector != NULL) {
     for (iVar = 0; iVar < nVarGrad; iVar++)
-      delete [] cvector[iVar];
-    delete [] cvector;
+      delete [] Cvector[iVar];
+    delete [] Cvector;
   }
 
 }
@@ -268,37 +270,39 @@
 
 void CSolver::SetGrid_Movement_Residual (CGeometry *geometry, CConfig *config) {
   
-  unsigned short nDim = geometry->GetnDim();
-  unsigned short nVar = GetnVar();
+  unsigned short iDim, nDim = geometry->GetnDim(), iVar, nVar = GetnVar(), iMarker;
+  unsigned long iVertex, iEdge;
   su2double ProjGridVel, *Normal;
   
-  //	Loop interior edges
-  for (unsigned long iEdge = 0; iEdge < geometry->GetnEdge(); iEdge++) {
+  /*--- Loop interior edges ---*/
+   
+  for (iEdge = 0; iEdge < geometry->GetnEdge(); iEdge++) {
     
     const unsigned long iPoint = geometry->edge[iEdge]->GetNode(0);
     const unsigned long jPoint = geometry->edge[iEdge]->GetNode(1);
     
-    // Solution at each edge point
+    /*--- Solution at each edge point ---*/
+    
     su2double *Solution_i = node[iPoint]->GetSolution();
     su2double *Solution_j = node[jPoint]->GetSolution();
     
-    for (unsigned short iVar = 0; iVar < nVar; iVar++)
+    for (iVar = 0; iVar < nVar; iVar++)
       Solution[iVar] = 0.5* (Solution_i[iVar] + Solution_j[iVar]);
     
-    // Grid Velocity at each edge point
+    /*--- Grid Velocity at each edge point ---*/
+    
     su2double *GridVel_i = geometry->node[iPoint]->GetGridVel();
     su2double *GridVel_j = geometry->node[jPoint]->GetGridVel();
-    for (unsigned short iDim = 0; iDim < nDim; iDim++)
+    for (iDim = 0; iDim < nDim; iDim++)
       Vector[iDim] = 0.5* (GridVel_i[iDim] + GridVel_j[iDim]);
     
     Normal = geometry->edge[iEdge]->GetNormal();
-    //			dS = geometry->edge[iEdge]->GetArea_or_Length();
     
     ProjGridVel = 0.0;
-    for (unsigned short iDim = 0; iDim < nDim; iDim++)
+    for (iDim = 0; iDim < nDim; iDim++)
       ProjGridVel += Vector[iDim]*Normal[iDim];
     
-    for (unsigned short iVar = 0; iVar < nVar; iVar++)
+    for (iVar = 0; iVar < nVar; iVar++)
       Residual[iVar] = ProjGridVel*Solution[iVar];
     
     LinSysRes.SubtractBlock(iPoint, Residual);
@@ -306,37 +310,40 @@
     
   }
   
-  //	Loop boundary edges
-  for (unsigned short iMarker = 0; iMarker < geometry->GetnMarker(); iMarker++) {
+  /*--- Loop boundary edges ---*/
+  
+  for (iMarker = 0; iMarker < geometry->GetnMarker(); iMarker++) {
     if (config->GetMarker_All_KindBC(iMarker) != INTERNAL_BOUNDARY)
-    for (unsigned long iVertex = 0; iVertex < geometry->GetnVertex(iMarker); iVertex++) {
+    for (iVertex = 0; iVertex < geometry->GetnVertex(iMarker); iVertex++) {
       const unsigned long Point = geometry->vertex[iMarker][iVertex]->GetNode();
       
-      // Solution at each edge point
+      /*--- Solution at each edge point ---*/
+      
       su2double *Solution = node[Point]->GetSolution();
       
-      // Grid Velocity at each edge point
+      /*--- Grid Velocity at each edge point ---*/
+      
       su2double *GridVel = geometry->node[Point]->GetGridVel();
       
-      // Summed normal components
+      /*--- Summed normal components ---*/
+      
       Normal = geometry->vertex[iMarker][iVertex]->GetNormal();
-      //			dS = geometry->vertex[iMarker][iVertex]->GetArea_or_Length();
       
       ProjGridVel = 0.0;
-      for (unsigned short iDim = 0; iDim < nDim; iDim++)
+      for (iDim = 0; iDim < nDim; iDim++)
         ProjGridVel -= GridVel[iDim]*Normal[iDim];
       
-      for (unsigned short iVar = 0; iVar < nVar; iVar++)
+      for (iVar = 0; iVar < nVar; iVar++)
         Residual[iVar] = ProjGridVel*Solution[iVar];
       
       LinSysRes.AddBlock(Point, Residual);
     }
   }
+  
 }
 
 void CSolver::SetAuxVar_Gradient_GG(CGeometry *geometry, CConfig *config) {
   
-  //	Internal variables
   unsigned long Point = 0, iPoint = 0, jPoint = 0, iEdge, iVertex;
   unsigned short nDim = geometry->GetnDim(), iDim, iMarker;
   
@@ -346,7 +353,8 @@
   for (iPoint = 0; iPoint < geometry->GetnPoint(); iPoint++)
     node[iPoint]->SetAuxVarGradientZero();		// Set Gradient to Zero
   
-  //	Loop interior edges
+  /*--- Loop interior edges ---*/
+  
   for (iEdge = 0; iEdge < geometry->GetnEdge(); iEdge++) {
     iPoint = geometry->edge[iEdge]->GetNode(0);
     jPoint = geometry->edge[iEdge]->GetNode(1);
@@ -363,7 +371,8 @@
     }
   }
   
-  //	Loop boundary edges
+  /*--- Loop boundary edges ---*/
+  
   for (iMarker = 0; iMarker < geometry->GetnMarker(); iMarker++)
     if (config->GetMarker_All_KindBC(iMarker) != INTERNAL_BOUNDARY)
     for (iVertex = 0; iVertex < geometry->GetnVertex(iMarker); iVertex++) {
@@ -383,6 +392,7 @@
       Grad_Val = Gradient[iDim]/(DualArea+EPS);
       node[iPoint]->SetAuxVarGradient(iDim, Grad_Val);
     }
+   
 }
 
 void CSolver::SetAuxVar_Gradient_LS(CGeometry *geometry, CConfig *config) {
@@ -394,9 +404,10 @@
   r23_b, r33, z11, z12, z13, z22, z23, z33, detR2, product;
   bool singular = false;
   
-  su2double *cvector = new su2double [nDim];
+  su2double *Cvector = new su2double [nDim];
   
   /*--- Loop over points of the grid ---*/
+  
   for (iPoint = 0; iPoint < geometry->GetnPoint(); iPoint++) {
     
     Coord_i = geometry->node[iPoint]->GetCoord();
@@ -404,7 +415,7 @@
     
     /*--- Inizialization of variables ---*/
     for (iDim = 0; iDim < nDim; iDim++)
-      cvector[iDim] = 0.0;
+      Cvector[iDim] = 0.0;
     
     r11 = 0.0; r12 = 0.0; r13 = 0.0; r22 = 0.0;
     r23 = 0.0; r23_a = 0.0; r23_b = 0.0; r33 = 0.0;
@@ -434,7 +445,7 @@
         /*--- Entries of c:= transpose(A)*b ---*/
         
         for (iDim = 0; iDim < nDim; iDim++)
-          cvector[iDim] += (Coord_j[iDim]-Coord_i[iDim])*(AuxVar_j-AuxVar_i)/(weight);
+          Cvector[iDim] += (Coord_j[iDim]-Coord_i[iDim])*(AuxVar_j-AuxVar_i)/(weight);
       }
       
     }
@@ -495,13 +506,13 @@
     for (iDim = 0; iDim < nDim; iDim++) {
       product = 0.0;
       for (jDim = 0; jDim < nDim; jDim++)
-        product += Smatrix[iDim][jDim]*cvector[jDim];
+        product += Smatrix[iDim][jDim]*Cvector[jDim];
       if (geometry->node[iPoint]->GetDomain())
         node[iPoint]->SetAuxVarGradient(iDim, product);
     }
   }
   
-  delete [] cvector;
+  delete [] Cvector;
   
 }
 
@@ -575,9 +586,9 @@
   z22, z23, z33, product;
   bool singular = false;
   
-  su2double **cvector = new su2double* [nVar];
+  su2double **Cvector = new su2double* [nVar];
   for (iVar = 0; iVar < nVar; iVar++)
-    cvector[iVar] = new su2double [nDim];
+    Cvector[iVar] = new su2double [nDim];
   
   /*--- Loop over points of the grid ---*/
   
@@ -598,7 +609,7 @@
     
     for (iVar = 0; iVar < nVar; iVar++)
       for (iDim = 0; iDim < nDim; iDim++)
-        cvector[iVar][iDim] = 0.0;
+        Cvector[iVar][iDim] = 0.0;
     
     r11 = 0.0; r12 = 0.0; r13 = 0.0; r22 = 0.0;
     r23 = 0.0; r23_a = 0.0; r23_b = 0.0; r33 = 0.0;
@@ -631,7 +642,7 @@
         
         for (iVar = 0; iVar < nVar; iVar++)
           for (iDim = 0; iDim < nDim; iDim++)
-            cvector[iVar][iDim] += (Coord_j[iDim]-Coord_i[iDim])*(Solution_j[iVar]-Solution_i[iVar])/weight;
+            Cvector[iVar][iDim] += (Coord_j[iDim]-Coord_i[iDim])*(Solution_j[iVar]-Solution_i[iVar])/weight;
       }
       
     }
@@ -692,7 +703,7 @@
       for (iDim = 0; iDim < nDim; iDim++) {
         product = 0.0;
         for (jDim = 0; jDim < nDim; jDim++)
-          product += Smatrix[iDim][jDim]*cvector[iVar][jDim];
+          product += Smatrix[iDim][jDim]*Cvector[iVar][jDim];
         node[iPoint]->SetGradient(iVar, iDim, product);
       }
     }
@@ -702,8 +713,8 @@
   /*--- Deallocate memory ---*/
   
   for (iVar = 0; iVar < nVar; iVar++)
-    delete [] cvector[iVar];
-  delete [] cvector;
+    delete [] Cvector[iVar];
+  delete [] Cvector;
   
   /*--- Gradient MPI ---*/
   
@@ -717,12 +728,12 @@
   su2double *Coord_i, *Coord_j, *Solution_i, *Solution_j, Smatrix[3][3],
   r11, r12, r13, r22, r23, r23_a, r23_b, r33, weight, detR2, z11, z12, z13,
   z22, z23, z33, product;
-  su2double **cvector;
+  su2double **Cvector;
   
   /*--- Note that all nVar entries in this routine have been changed to nDim ---*/
-  cvector = new su2double* [nDim];
+  Cvector = new su2double* [nDim];
   for (iVar = 0; iVar < nDim; iVar++)
-    cvector[iVar] = new su2double [nDim];
+    Cvector[iVar] = new su2double [nDim];
   
   /*--- Loop over points of the grid ---*/
   for (iPoint = 0; iPoint < geometry->GetnPointDomain(); iPoint++) {
@@ -733,7 +744,7 @@
     /*--- Inizialization of variables ---*/
     for (iVar = 0; iVar < nDim; iVar++)
       for (iDim = 0; iDim < nDim; iDim++)
-        cvector[iVar][iDim] = 0.0;
+        Cvector[iVar][iDim] = 0.0;
     r11 = 0.0; r12 = 0.0; r13 = 0.0; r22 = 0.0; r23 = 0.0; r23_a = 0.0; r23_b = 0.0; r33 = 0.0;
     
     for (iNeigh = 0; iNeigh < geometry->node[iPoint]->GetnPoint(); iNeigh++) {
@@ -759,7 +770,7 @@
       /*--- Entries of c:= transpose(A)*b ---*/
       for (iVar = 0; iVar < nDim; iVar++)
         for (iDim = 0; iDim < nDim; iDim++)
-          cvector[iVar][iDim] += (Coord_j[iDim]-Coord_i[iDim])*(Solution_j[iVar]-Solution_i[iVar])/(weight);
+          Cvector[iVar][iDim] += (Coord_j[iDim]-Coord_i[iDim])*(Solution_j[iVar]-Solution_i[iVar])/(weight);
     }
     
     /*--- Entries of upper triangular matrix R ---*/
@@ -802,7 +813,7 @@
       for (iDim = 0; iDim < nDim; iDim++) {
         product = 0.0;
         for (jDim = 0; jDim < nDim; jDim++)
-          product += Smatrix[iDim][jDim]*cvector[iVar][jDim];
+          product += Smatrix[iDim][jDim]*Cvector[iVar][jDim];
         geometry->node[iPoint]->SetGridVel_Grad(iVar, iDim, product);
       }
     }
@@ -810,8 +821,8 @@
   
   /*--- Deallocate memory ---*/
   for (iVar = 0; iVar < nDim; iVar++)
-    delete [] cvector[iVar];
-  delete [] cvector;
+    delete [] Cvector[iVar];
+  delete [] Cvector;
   
   /*--- Gradient MPI ---*/
   // TO DO!!!
@@ -825,10 +836,10 @@
   unsigned short nDim = geometry->GetnDim();
   unsigned long iPoint, jPoint, iVertex;
   su2double *Coord_i, *Coord_j, AuxVar_i, AuxVar_j;
-  su2double **Smatrix, *cvector;
+  su2double **Smatrix, *Cvector;
   
   Smatrix = new su2double* [nDim];
-  cvector = new su2double [nDim];
+  Cvector = new su2double [nDim];
   for (iDim = 0; iDim < nDim; iDim++)
     Smatrix[iDim] = new su2double [nDim];
   
@@ -850,7 +861,7 @@
             
             /*--- Inizialization of variables ---*/
             for (iDim = 0; iDim < nDim; iDim++)
-              cvector[iDim] = 0.0;
+              Cvector[iDim] = 0.0;
             su2double r11 = 0.0, r12 = 0.0, r13 = 0.0, r22 = 0.0, r23 = 0.0, r23_a = 0.0, r23_b = 0.0, r33 = 0.0;
             
             for (iNeigh = 0; iNeigh < geometry->node[iPoint]->GetnPoint(); iNeigh++) {
@@ -875,7 +886,7 @@
               
               /*--- Entries of c:= transpose(A)*b ---*/
               for (iDim = 0; iDim < nDim; iDim++)
-                cvector[iDim] += (Coord_j[iDim]-Coord_i[iDim])*(AuxVar_j-AuxVar_i)/weight;
+                Cvector[iDim] += (Coord_j[iDim]-Coord_i[iDim])*(AuxVar_j-AuxVar_i)/weight;
             }
             
             /*--- Entries of upper triangular matrix R ---*/
@@ -919,7 +930,7 @@
             for (iDim = 0; iDim < nDim; iDim++) {
               product = 0.0;
               for (jDim = 0; jDim < nDim; jDim++)
-                product += Smatrix[iDim][jDim]*cvector[jDim];
+                product += Smatrix[iDim][jDim]*Cvector[jDim];
               node[iPoint]->SetAuxVarGradient(iDim, product);
             }
           }
@@ -933,7 +944,7 @@
   /*--- Memory deallocation ---*/
   for (iDim = 0; iDim < nDim; iDim++)
     delete [] Smatrix[iDim];
-  delete [] cvector;
+  delete [] Cvector;
   delete [] Smatrix;
 }
 
@@ -2397,19 +2408,11 @@
   /*--- The first line is the header ---*/
 
   getline (solution_file, text_line);
-<<<<<<< HEAD
-  
+
   for (iPoint_Global = 0; iPoint_Global < geometry[iZone]->GetGlobal_nPointDomain(); iPoint_Global++ ) {
-      
+    
     getline (solution_file, text_line);
-      
-=======
-
-  for (iPoint_Global = 0; iPoint_Global < geometry[iZone]->GetGlobal_nPointDomain(); iPoint_Global++ ) {
-    
-    getline (solution_file, text_line);
-    
->>>>>>> 8a572d18
+    
     istringstream point_line(text_line);
 
     /*--- Retrieve local index. If this node from the restart file lives
@@ -2462,11 +2465,7 @@
         
       }
     }
-<<<<<<< HEAD
-
-=======
-    
->>>>>>> 8a572d18
+    
   }
 
   /*--- Close the restart file ---*/
