--- conflicted
+++ resolved
@@ -2120,7 +2120,6 @@
 	unsigned short nMarkerFEA, nMarkerFlow, iMarkerFEA, iMarkerFlow;
 	unsigned long *nodeVertex, *donorVertex;
 	su2double *nodePress, *nodeShearStress, **normalsVertex, **normalsVertex_Unit, **tn_f, *tn_e;
-<<<<<<< HEAD
 	su2double factorForces;
 	su2double Viscosity_Ref, Velocity_Ref, Density_Ref, Pressure_Ref;
 
@@ -2137,28 +2136,9 @@
 
 	su2double ModAmpl;
 	su2double CurrentTime=fea_config->GetCurrent_DynTime();
-=======
-	su2double factorForces;
-
-	su2double Viscosity_Ref, Velocity_Ref, Density_Ref, Pressure_Ref;
-
-	su2double *Velocity_ND, Density_ND, *Velocity_Real, Density_Real, Velocity2_Real, Velocity2_ND;
-
-	bool compressible       = (flow_config->GetKind_Regime() == COMPRESSIBLE);
-	bool incompressible     = (flow_config->GetKind_Regime() == INCOMPRESSIBLE);
-//	bool freesurface        = (flow_config->GetKind_Regime() == FREESURFACE);
-
-	bool viscous_flow        = ((flow_config->GetKind_Solver() == NAVIER_STOKES) ||
-			(flow_config->GetKind_Solver() == RANS) );
-
-	su2double Pinf;
-
-
-	su2double ModAmpl;
-	su2double CurrentTime=fea_config->GetCurrent_DynTime();
 	su2double Static_Time=fea_config->GetStatic_Time();
 
-  bool Ramp_Load = fea_config->GetRamp_Load();
+    bool Ramp_Load = fea_config->GetRamp_Load();
 	su2double Ramp_Time = fea_config->GetRamp_Time();
 
 	if (CurrentTime <= Static_Time){
@@ -2233,8 +2213,6 @@
 		nVertexFEA = fea_geometry[MESH_0]->GetnVertex(markFEA);
 		nVertexFlow = flow_geometry[MESH_0]->GetnVertex(markFlow);
 
-		nodePress = new su2double [nVertexFlow];
-		nodeShearStress = new su2double [nVertexFlow];
 		nodeVertex = new unsigned long [nVertexFlow];
 		donorVertex = new unsigned long [nVertexFlow];
 
@@ -2283,652 +2261,8 @@
 	        }
 
 			// Corresponding node on the structural mesh
-			donorVertex[iVertex]=flow_geometry[MESH_0]->vertex[markFlow][iVertex]->GetDonorPoint();
-
-			// Retrieve the values of pressure, viscosity and density
-			if (incompressible){
-
-				Pn=flow_solution[MESH_0][FLOW_SOL]->node[nodeVertex[iVertex]]->GetPressureInc();
-				Pinf=flow_solution[MESH_0][FLOW_SOL]->GetPressure_Inf();
-
-				if (viscous_flow){
-
-					Grad_PrimVar = flow_solution[MESH_0][FLOW_SOL]->node[nodeVertex[iVertex]]->GetGradient_Primitive();
-					Viscosity = flow_solution[MESH_0][FLOW_SOL]->node[nodeVertex[iVertex]]->GetLaminarViscosityInc();
-					Density = flow_solution[MESH_0][FLOW_SOL]->node[nodeVertex[iVertex]]->GetDensityInc();
-
-				}
-			}
-			else if (compressible){
-
-				Pn=flow_solution[MESH_0][FLOW_SOL]->node[nodeVertex[iVertex]]->GetPressure();
-				Pinf=flow_solution[MESH_0][FLOW_SOL]->GetPressure_Inf();
-
-				if (viscous_flow){
-
-					Grad_PrimVar = flow_solution[MESH_0][FLOW_SOL]->node[nodeVertex[iVertex]]->GetGradient_Primitive();
-					Viscosity = flow_solution[MESH_0][FLOW_SOL]->node[nodeVertex[iVertex]]->GetLaminarViscosity();
-					Density = flow_solution[MESH_0][FLOW_SOL]->node[nodeVertex[iVertex]]->GetDensity();
-
-				}
-			}
-
-			// Calculate tn in the fluid nodes for the inviscid term --> Units of force (non-dimensional).
-			for (iDim = 0; iDim < nDim; iDim++) {
-				tn_f[iVertex][iDim] = -(Pn-Pinf)*normalsVertex[iVertex][iDim];
-			}
-
-			// Calculate tn in the fluid nodes for the viscous term
-
-			if (viscous_flow){
-
-				// Divergence of the velocity
-				div_vel = 0.0; for (iDim = 0; iDim < nDim; iDim++) div_vel += Grad_PrimVar[iDim+1][iDim];
-				if (incompressible) div_vel = 0.0;
-
-				for (iDim = 0; iDim < nDim; iDim++) {
-
-					for (jDim = 0 ; jDim < nDim; jDim++) {
-						// Dirac delta
-						Delta = 0.0; if (iDim == jDim) Delta = 1.0;
-
-						// Viscous stress
-						Tau[iDim][jDim] = Viscosity*(Grad_PrimVar[jDim+1][iDim] + Grad_PrimVar[iDim+1][jDim]) -
-								TWO3*Viscosity*div_vel*Delta;
-
-						// Viscous component in the tn vector --> Units of force (non-dimensional).
-						tn_f[iVertex][iDim] += Tau[iDim][jDim]*normalsVertex[iVertex][jDim];
-					}
-				}
-			}
-
-			// Rescale tn to SI units
-
-			for (iDim = 0; iDim < nDim; iDim++) {
-				tn_f[iVertex][iDim] = tn_f[iVertex][iDim]*factorForces;
-			}
-
-			// Apply time-dependent coefficient (static structure, ramp load, full load)
-
-			for (iDim = 0; iDim < nDim; iDim++) {
-				tn_f[iVertex][iDim] = tn_f[iVertex][iDim]*ModAmpl;
-			}
-
-			// This works only for matching meshes
-
-			for (iDim=0; iDim < nDim; iDim++){
-				Residual[iDim]=tn_f[iVertex][iDim];
-			}
-
-			LinSysRes.AddBlock(donorVertex[iVertex], Residual);
-
-		}
-
-	}
-
-}
-
-void CFEASolver::SetFEA_Load_Int(CSolver ***flow_solution, CGeometry **fea_geometry, CGeometry **flow_geometry,
-                             CConfig *fea_config, CConfig *flow_config, CNumerics *fea_numerics) {
-
-
-	unsigned short nVertexFEA, nVertexFlow, iVertex, nMarkerFSIint, iDim, jDim;
-	unsigned short markFEA, markFlow, iPoint, iMarkerFSIint;
-	unsigned short nMarkerFEA, nMarkerFlow, iMarkerFEA, iMarkerFlow;
-	unsigned long *nodeVertex, *donorVertex;
-	su2double *nodePress, *nodeShearStress, **normalsVertex, **normalsVertex_Unit, **tn_f, *tn_e;
-	su2double factorForces;
-	su2double Viscosity_Ref, Velocity_Ref, Density_Ref, Pressure_Ref;
-
-	su2double *Velocity_ND, Density_ND, *Velocity_Real, Density_Real, Velocity2_Real, Velocity2_ND;
-
-	bool compressible       = (flow_config->GetKind_Regime() == COMPRESSIBLE);
-	bool incompressible     = (flow_config->GetKind_Regime() == INCOMPRESSIBLE);
-//	bool freesurface        = (flow_config->GetKind_Regime() == FREESURFACE);
-
-	bool viscous_flow        = ((flow_config->GetKind_Solver() == NAVIER_STOKES) ||
-			(flow_config->GetKind_Solver() == RANS) );
-
-	su2double Pinf;
-
-
-	su2double ModAmpl;
-	su2double CurrentTime=fea_config->GetCurrent_DynTime();
-	su2double Static_Time=fea_config->GetStatic_Time();
-
-    bool Ramp_Load = fea_config->GetRamp_Load();
-	su2double Ramp_Time = fea_config->GetRamp_Time();
-
-	if (CurrentTime <= Static_Time){
-		ModAmpl=0.0;
-	}
-	else if((CurrentTime > Static_Time) &&
-			(CurrentTime <= (Static_Time + Ramp_Time)) &&
-			(Ramp_Load)){
-		ModAmpl=(CurrentTime-Static_Time)/Ramp_Time;
-		ModAmpl=max(ModAmpl,0.0);
-		ModAmpl=min(ModAmpl,1.0);
-	}
-	else{
-		ModAmpl=1.0;
-	}
-
-	/*--- Number of markers in the FSI interface ---*/
-	nMarkerFSIint = (fea_config->GetMarker_n_FSIinterface())/2;
-
-	/*--- Initialization of vectors of residuals ---*/
-	/*--- WATCH OUT! This Shouldn't be here I think... For the dead load */
-
-	for (iPoint = 0; iPoint < fea_geometry[MESH_0]->GetnPoint(); iPoint ++) {
-		LinSysRes.SetBlock_Zero(iPoint);
-	}
-
-  	/*--- Redimensionalize the pressure ---*/
-
-    Velocity_Real = flow_config->GetVelocity_FreeStream();
-    Density_Real = flow_config->GetDensity_FreeStream();
-
-    Velocity_ND = flow_config->GetVelocity_FreeStreamND();
-    Density_ND = flow_config->GetDensity_FreeStreamND();
-
-
-	Velocity2_Real = 0.0;
-	Velocity2_ND = 0.0;
-    for (iDim = 0; iDim < nDim; iDim++){
-    	Velocity2_Real += Velocity_Real[iDim]*Velocity_Real[iDim];
-    	Velocity2_ND += Velocity_ND[iDim]*Velocity_ND[iDim];
-    }
-
-  	Velocity_Ref  = flow_config->GetVelocity_Ref();
-  	Viscosity_Ref = flow_config->GetViscosity_Ref();
-  	Density_Ref   = flow_solution[MESH_0][FLOW_SOL]->GetDensity_Inf();
-  	Pressure_Ref  = flow_config->GetPressure_Ref();
-
-    factorForces = Density_Real*Velocity2_Real/(Density_ND*Velocity2_ND);
-
-	/*--- Loop over all the markers on the interface ---*/
-
-	for (iMarkerFSIint=0; iMarkerFSIint < nMarkerFSIint; iMarkerFSIint++){
-
-		nMarkerFEA=fea_geometry[MESH_0]->GetnMarker();
-		nMarkerFlow=flow_geometry[MESH_0]->GetnMarker();
-
-		/*--- Identification of the markers ---*/
-
-		for (iMarkerFEA=0; iMarkerFEA < nMarkerFEA; iMarkerFEA++){
-			if ( fea_config->GetMarker_All_FSIinterface(iMarkerFEA) == (iMarkerFSIint+1)){
-				markFEA=iMarkerFEA;
-			}
-		}
-
-		for (iMarkerFlow=0; iMarkerFlow < nMarkerFlow; iMarkerFlow++){
-			if (flow_config->GetMarker_All_FSIinterface(iMarkerFlow) == (iMarkerFSIint+1)){
-				markFlow=iMarkerFlow;
-			}
-		}
-
-
-		nVertexFEA = fea_geometry[MESH_0]->GetnVertex(markFEA);
-		nVertexFlow = flow_geometry[MESH_0]->GetnVertex(markFlow);
-
-		nodeVertex = new unsigned long [nVertexFlow];
-		donorVertex = new unsigned long [nVertexFlow];
-
-		tn_e = new su2double [nVar*nDim];
-
-		tn_f = new su2double* [nVertexFlow];
-		for (iVertex = 0; iVertex < nVertexFlow; iVertex++) {
-			tn_f[iVertex] = new su2double[nDim];
-		}
-
-		normalsVertex = new su2double* [nVertexFlow];
-		for (iVertex = 0; iVertex < nVertexFlow; iVertex++) {
-			normalsVertex[iVertex] = new su2double[nDim];
-		}
-
-		normalsVertex_Unit = new su2double* [nVertexFlow];
-		for (iVertex = 0; iVertex < nVertexFlow; iVertex++) {
-			normalsVertex_Unit[iVertex] = new su2double[nDim];
-		}
-
-		su2double **Grad_PrimVar;
-		su2double Viscosity = 0.0, Density = 0.0;
-		su2double Tau[3][3];
-		su2double div_vel, Delta;
-		su2double Area;
-		su2double Pn;
-
-		/*--- Loop over the nodes in the fluid mesh, calculate the tf vector (unitary) ---*/
-		/*--- Here, we are looping over the fluid, and we find the pointer to the structure (donorVertex) ---*/
-		for (iVertex=0; iVertex < nVertexFlow; iVertex++){
-
-			// Node from the flow mesh
-			nodeVertex[iVertex]=flow_geometry[MESH_0]->vertex[markFlow][iVertex]->GetNode();
-
-			// Normals at the vertex: these normals go inside the fluid domain.
-			normalsVertex[iVertex]=flow_geometry[MESH_0]->vertex[markFlow][iVertex]->GetNormal();
-
-			// Unit normals
-	        Area = 0.0; for (iDim = 0; iDim < nDim; iDim++) {
-	        	Area += normalsVertex[iVertex][iDim]*normalsVertex[iVertex][iDim];
-	        }
-	      	Area = sqrt(Area);
-
-	        for (iDim = 0; iDim < nDim; iDim++) {
-	          normalsVertex_Unit[iVertex][iDim] = normalsVertex[iVertex][iDim]/Area;
-	        }
-
-			// Corresponding node on the structural mesh
 			// donorVertex[iVertex]=flow_geometry[MESH_0]->vertex[markFlow][iVertex]->GetDonorPoint();
-	        //donorVertex[iVertex]=flow_geometry[MESH_0]->vertex[markFlow][iVertex]->GetDonorInfo(0,1); // If point
-	        //donorVertex[iVertex]=flow_geometry[MESH_0]->vertex[markFlow][iVertex]->GetDonorInfo(0,3); // If vertex
-
-	        donorVertex[iVertex]= flow_geometry[MESH_0]->vertex[markFlow][iVertex]->GetInterpDonorPoint(0); // if point
-
-			// Retrieve the values of pressure, viscosity and density
-			if (incompressible){
-
-				Pn=flow_solution[MESH_0][FLOW_SOL]->node[nodeVertex[iVertex]]->GetPressureInc();
-				Pinf=flow_solution[MESH_0][FLOW_SOL]->GetPressure_Inf();
-
-				if (viscous_flow){
-
-					Grad_PrimVar = flow_solution[MESH_0][FLOW_SOL]->node[nodeVertex[iVertex]]->GetGradient_Primitive();
-					Viscosity = flow_solution[MESH_0][FLOW_SOL]->node[nodeVertex[iVertex]]->GetLaminarViscosityInc();
-					Density = flow_solution[MESH_0][FLOW_SOL]->node[nodeVertex[iVertex]]->GetDensityInc();
-
-				}
-			}
-			else if (compressible){
-
-				Pn=flow_solution[MESH_0][FLOW_SOL]->node[nodeVertex[iVertex]]->GetPressure();
-				Pinf=flow_solution[MESH_0][FLOW_SOL]->GetPressure_Inf();
-
-				if (viscous_flow){
-
-					Grad_PrimVar = flow_solution[MESH_0][FLOW_SOL]->node[nodeVertex[iVertex]]->GetGradient_Primitive();
-					Viscosity = flow_solution[MESH_0][FLOW_SOL]->node[nodeVertex[iVertex]]->GetLaminarViscosity();
-					Density = flow_solution[MESH_0][FLOW_SOL]->node[nodeVertex[iVertex]]->GetDensity();
-
-				}
-			}
-
-			// Calculate tn in the fluid nodes for the inviscid term --> Units of force (non-dimensional).
-			for (iDim = 0; iDim < nDim; iDim++) {
-				tn_f[iVertex][iDim] = -(Pn-Pinf)*normalsVertex[iVertex][iDim];
-			}
-
-			// Calculate tn in the fluid nodes for the viscous term
-
-			if (viscous_flow){
-
-				// Divergence of the velocity
-				div_vel = 0.0; for (iDim = 0; iDim < nDim; iDim++) div_vel += Grad_PrimVar[iDim+1][iDim];
-				if (incompressible) div_vel = 0.0;
-
-				for (iDim = 0; iDim < nDim; iDim++) {
-
-					for (jDim = 0 ; jDim < nDim; jDim++) {
-						// Dirac delta
-						Delta = 0.0; if (iDim == jDim) Delta = 1.0;
-
-						// Viscous stress
-						Tau[iDim][jDim] = Viscosity*(Grad_PrimVar[jDim+1][iDim] + Grad_PrimVar[iDim+1][jDim]) -
-								TWO3*Viscosity*div_vel*Delta;
-
-						// Viscous component in the tn vector --> Units of force (non-dimensional).
-						tn_f[iVertex][iDim] += Tau[iDim][jDim]*normalsVertex[iVertex][jDim];
-					}
-				}
-			}
-
-			// Rescale tn to SI units
-
-			for (iDim = 0; iDim < nDim; iDim++) {
-				tn_f[iVertex][iDim] = tn_f[iVertex][iDim]*factorForces;
-			}
-
-			// Apply time-dependent coefficient (static structure, ramp load, full load)
-
-			for (iDim = 0; iDim < nDim; iDim++) {
-				tn_f[iVertex][iDim] = tn_f[iVertex][iDim]*ModAmpl;
-			}
-
-			// This works only for matching meshes
-
-			for (iDim=0; iDim < nDim; iDim++){
-				Residual[iDim]=tn_f[iVertex][iDim];
-			}
-
-			LinSysRes.AddBlock(donorVertex[iVertex], Residual);
-
-		}
-
-	}
-
-}
-
-
-void CFEASolver::SetStruct_Displacement(CGeometry **fea_geometry, CConfig *fea_config, CSolver ***fea_solution) {
-
-
-    unsigned long iPoint, iDim;
-    unsigned long nPoint, nDim;
-    su2double *Coord, *VarCoord, *Displacement;
-
-
-    nPoint = fea_geometry[MESH_0]->GetnPoint();
-    nDim = fea_geometry[MESH_0]->GetnDim();
-
-    VarCoord = new su2double [nDim];
-
-    for (iPoint=0; iPoint < nPoint; iPoint++){
-
-    	Coord = fea_geometry[MESH_0]->node[iPoint]->GetCoord();
-
-    	Displacement = fea_solution[MESH_0][FEA_SOL]->node[iPoint]->GetSolution();
-
-    	for (iDim = 0; iDim < nDim; iDim++)
-        	VarCoord[iDim] = (Coord[iDim]+Displacement[iDim]);
-
-    	fea_geometry[MESH_0]->node[iPoint]->SetCoord(VarCoord);
-
-    }
-
-}
-
-
-void CFEASolver::PredictStruct_Displacement(CGeometry **fea_geometry, CConfig *fea_config, CSolver ***fea_solution) {
-
-    unsigned short predOrder=fea_config->GetPredictorOrder();
-	su2double Delta_t= fea_config->GetDelta_DynTime();
-    unsigned long iPoint, iDim;
-    unsigned long nPoint, nDim;
-    su2double *solDisp, *solVel, *solVel_tn, *valPred, *checkPred;
-
-    nPoint = fea_geometry[MESH_0]->GetnPoint();
-    nDim = fea_geometry[MESH_0]->GetnDim();
-
-    for (iPoint=0; iPoint<nPoint; iPoint++){
-    	if (predOrder==0) fea_solution[MESH_0][FEA_SOL]->node[iPoint]->SetSolution_Pred();
-    	else if (predOrder==1) {
-
-    		solDisp = fea_solution[MESH_0][FEA_SOL]->node[iPoint]->GetSolution();
-    		solVel = fea_solution[MESH_0][FEA_SOL]->node[iPoint]->GetSolution_Vel();
-    		valPred = fea_solution[MESH_0][FEA_SOL]->node[iPoint]->GetSolution_Pred();
-
-    		for (iDim=0; iDim<nDim; iDim++){
-    			valPred[iDim] = solDisp[iDim] + Delta_t*solVel[iDim];
-    		}
-
-//			fea_solution[MESH_0][FEA_SOL]->node[iPoint]->SetSolution_Pred(valPred);
-
-
-    	}
-    	else if (predOrder==2) {
-
-    		solDisp = fea_solution[MESH_0][FEA_SOL]->node[iPoint]->GetSolution();
-    		solVel = fea_solution[MESH_0][FEA_SOL]->node[iPoint]->GetSolution_Vel();
-    		solVel_tn = fea_solution[MESH_0][FEA_SOL]->node[iPoint]->GetSolution_Vel_time_n();
-    		valPred = fea_solution[MESH_0][FEA_SOL]->node[iPoint]->GetSolution_Pred();
-
-    		for (iDim=0; iDim<nDim; iDim++){
-    			valPred[iDim] = solDisp[iDim] + 0.5*Delta_t*(3*solVel[iDim]-solVel_tn[iDim]);
-    		}
-
-//			fea_solution[MESH_0][FEA_SOL]->node[iPoint]->SetSolution_Pred(valPred);
-
-    	}
-    	else {
-    		cout<< "Higher order predictor not implemented. Solving with order 0." << endl;
-    		fea_solution[MESH_0][FEA_SOL]->node[iPoint]->SetSolution_Pred();
-    	}
-    }
-
-}
-
-void CFEASolver::ComputeAitken_Coefficient(CGeometry **fea_geometry, CConfig *fea_config, CSolver ***fea_solution, unsigned long iFSIIter) {
-
-    unsigned long iPoint, iDim;
-    unsigned long nPoint, nDim;
-    su2double *dispPred, *dispCalc, *dispPred_Old, *dispCalc_Old;
-    su2double deltaU[3] = {0.0, 0.0, 0.0}, deltaU_p1[3] = {0.0, 0.0, 0.0};
-    su2double delta_deltaU[3] = {0.0, 0.0, 0.0};
-
-    su2double numAitk, denAitk, WAitken;
-	su2double CurrentTime=fea_config->GetCurrent_DynTime();
-	su2double Static_Time=fea_config->GetStatic_Time();
-	su2double WAitkDyn_tn1, WAitkDyn_Max, WAitkDyn;
-
-    nPoint = fea_geometry[MESH_0]->GetnPoint();
-    nDim = fea_geometry[MESH_0]->GetnDim();
-
-    WAitken=fea_config->GetAitkenStatRelax();
-
-	numAitk = 0.0;
-	denAitk = 0.0;
-
-	ofstream historyFile_FSI;
-	bool writeHistFSI = fea_config->GetWrite_Conv_FSI();
-	if (writeHistFSI){
-		char cstrFSI[200];
-		string filenameHistFSI = fea_config->GetConv_FileName_FSI();
-		strcpy (cstrFSI, filenameHistFSI.data());
-		historyFile_FSI.open (cstrFSI, std::ios_base::app);
-	}
-
-
-	/*--- Only when there is movement, and a dynamic coefficient is requested, it makes sense to compute the Aitken's coefficient ---*/
-
-	if (CurrentTime > Static_Time) {
-
-		if (iFSIIter == 0){
-
-			WAitkDyn_tn1 = GetWAitken_Dyn_tn1();
-			WAitkDyn_Max = fea_config->GetAitkenDynMaxInit();
-
-			WAitkDyn = min(WAitkDyn_tn1, WAitkDyn_Max);
-
-			/*--- Temporal fix, only for now ---*/
-			WAitkDyn = max(WAitkDyn, 0.1);
-
-			SetWAitken_Dyn(WAitkDyn);
-			if (writeHistFSI){
-				historyFile_FSI << " " << endl ;
-				historyFile_FSI << setiosflags(ios::fixed) << setprecision(4) << CurrentTime << "," ;
-				historyFile_FSI << setiosflags(ios::fixed) << setprecision(1) << iFSIIter << "," ;
-				historyFile_FSI << setiosflags(ios::scientific) << setprecision(4) << WAitkDyn ;
-			}
-
-		}
-		else{
-
-			for (iPoint=0; iPoint<nPoint; iPoint++){
-
-				dispPred = fea_solution[MESH_0][FEA_SOL]->node[iPoint]->GetSolution_Pred();
-				dispPred_Old = fea_solution[MESH_0][FEA_SOL]->node[iPoint]->GetSolution_Pred_Old();
-				dispCalc = fea_solution[MESH_0][FEA_SOL]->node[iPoint]->GetSolution();
-				dispCalc_Old = fea_solution[MESH_0][FEA_SOL]->node[iPoint]->GetSolution_Old();
-
-				for (iDim=0; iDim < nDim; iDim++){
-
-					/*--- Compute the deltaU and deltaU_n+1 ---*/
-					deltaU[iDim] = dispCalc_Old[iDim] - dispPred_Old[iDim];
-					deltaU_p1[iDim] = dispCalc[iDim] - dispPred[iDim];
-
-					/*--- Compute the difference ---*/
-					delta_deltaU[iDim] = deltaU_p1[iDim] - deltaU[iDim];
-
-					/*--- Add numerator and denominator ---*/
-					numAitk += deltaU[iDim] * delta_deltaU[iDim];
-					denAitk += delta_deltaU[iDim] * delta_deltaU[iDim];
-
-				}
-
-			}
-
-				WAitkDyn = GetWAitken_Dyn();
-
-			if (denAitk > 1E-8){
-				WAitkDyn = - 1.0 * WAitkDyn * numAitk / denAitk ;
-			}
-
-				WAitkDyn = max(WAitkDyn, 0.1);
-				WAitkDyn = min(WAitkDyn, 1.0);
-
-				SetWAitken_Dyn(WAitkDyn);
-
-				if (writeHistFSI){
-					historyFile_FSI << setiosflags(ios::fixed) << setprecision(4) << CurrentTime << "," ;
-					historyFile_FSI << setiosflags(ios::fixed) << setprecision(1) << iFSIIter << "," ;
-					historyFile_FSI << setiosflags(ios::scientific) << setprecision(4) << WAitkDyn << "," ;
-				}
-
-		}
-
-	}
-
-	if (writeHistFSI){historyFile_FSI.close();}
-
-
-}
-
-void CFEASolver::SetAitken_Relaxation(CGeometry **fea_geometry, CConfig *fea_config, CSolver ***fea_solution) {
-
-    unsigned long iPoint, iDim;
-    unsigned long nPoint, nDim;
-    unsigned short RelaxMethod_FSI;
-    su2double *dispPred, *dispCalc;
-    su2double WAitken;
-	su2double CurrentTime=fea_config->GetCurrent_DynTime();
->>>>>>> ab046222
-	su2double Static_Time=fea_config->GetStatic_Time();
-
-    bool Ramp_Load = fea_config->GetRamp_Load();
-	su2double Ramp_Time = fea_config->GetRamp_Time();
-
-	if (CurrentTime <= Static_Time){
-		ModAmpl=0.0;
-	}
-	else if((CurrentTime > Static_Time) &&
-			(CurrentTime <= (Static_Time + Ramp_Time)) &&
-			(Ramp_Load)){
-		ModAmpl=(CurrentTime-Static_Time)/Ramp_Time;
-		ModAmpl=max(ModAmpl,0.0);
-		ModAmpl=min(ModAmpl,1.0);
-	}
-	else{
-		ModAmpl=1.0;
-	}
-
-	/*--- Number of markers in the FSI interface ---*/
-	nMarkerFSIint = (fea_config->GetMarker_n_FSIinterface())/2;
-
-	/*--- Initialization of vectors of residuals ---*/
-	/*--- WATCH OUT! This Shouldn't be here I think... For the dead load */
-
-	for (iPoint = 0; iPoint < fea_geometry[MESH_0]->GetnPoint(); iPoint ++) {
-		LinSysRes.SetBlock_Zero(iPoint);
-	}
-
-  	/*--- Redimensionalize the pressure ---*/
-
-    Velocity_Real = flow_config->GetVelocity_FreeStream();
-    Density_Real = flow_config->GetDensity_FreeStream();
-
-    Velocity_ND = flow_config->GetVelocity_FreeStreamND();
-    Density_ND = flow_config->GetDensity_FreeStreamND();
-
-
-	Velocity2_Real = 0.0;
-	Velocity2_ND = 0.0;
-    for (iDim = 0; iDim < nDim; iDim++){
-    	Velocity2_Real += Velocity_Real[iDim]*Velocity_Real[iDim];
-    	Velocity2_ND += Velocity_ND[iDim]*Velocity_ND[iDim];
-    }
-
-  	Velocity_Ref  = flow_config->GetVelocity_Ref();
-  	Viscosity_Ref = flow_config->GetViscosity_Ref();
-  	Density_Ref   = flow_solution[MESH_0][FLOW_SOL]->GetDensity_Inf();
-  	Pressure_Ref  = flow_config->GetPressure_Ref();
-
-    factorForces = Density_Real*Velocity2_Real/(Density_ND*Velocity2_ND);
-
-	/*--- Loop over all the markers on the interface ---*/
-
-	for (iMarkerFSIint=0; iMarkerFSIint < nMarkerFSIint; iMarkerFSIint++){
-
-		nMarkerFEA=fea_geometry[MESH_0]->GetnMarker();
-		nMarkerFlow=flow_geometry[MESH_0]->GetnMarker();
-
-		/*--- Identification of the markers ---*/
-
-		for (iMarkerFEA=0; iMarkerFEA < nMarkerFEA; iMarkerFEA++){
-			if ( fea_config->GetMarker_All_FSIinterface(iMarkerFEA) == (iMarkerFSIint+1)){
-				markFEA=iMarkerFEA;
-			}
-		}
-
-		for (iMarkerFlow=0; iMarkerFlow < nMarkerFlow; iMarkerFlow++){
-			if (flow_config->GetMarker_All_FSIinterface(iMarkerFlow) == (iMarkerFSIint+1)){
-				markFlow=iMarkerFlow;
-			}
-		}
-
-
-		nVertexFEA = fea_geometry[MESH_0]->GetnVertex(markFEA);
-		nVertexFlow = flow_geometry[MESH_0]->GetnVertex(markFlow);
-
-		nodeVertex = new unsigned long [nVertexFlow];
-		donorVertex = new unsigned long [nVertexFlow];
-
-		tn_e = new su2double [nVar*nDim];
-
-		tn_f = new su2double* [nVertexFlow];
-		for (iVertex = 0; iVertex < nVertexFlow; iVertex++) {
-			tn_f[iVertex] = new su2double[nDim];
-		}
-
-		normalsVertex = new su2double* [nVertexFlow];
-		for (iVertex = 0; iVertex < nVertexFlow; iVertex++) {
-			normalsVertex[iVertex] = new su2double[nDim];
-		}
-
-		normalsVertex_Unit = new su2double* [nVertexFlow];
-		for (iVertex = 0; iVertex < nVertexFlow; iVertex++) {
-			normalsVertex_Unit[iVertex] = new su2double[nDim];
-		}
-
-		su2double **Grad_PrimVar;
-		su2double Viscosity = 0.0, Density = 0.0;
-		su2double Tau[3][3];
-		su2double div_vel, Delta;
-		su2double Area;
-		su2double Pn;
-
-		/*--- Loop over the nodes in the fluid mesh, calculate the tf vector (unitary) ---*/
-		/*--- Here, we are looping over the fluid, and we find the pointer to the structure (donorVertex) ---*/
-		for (iVertex=0; iVertex < nVertexFlow; iVertex++){
-
-			// Node from the flow mesh
-			nodeVertex[iVertex]=flow_geometry[MESH_0]->vertex[markFlow][iVertex]->GetNode();
-
-			// Normals at the vertex: these normals go inside the fluid domain.
-			normalsVertex[iVertex]=flow_geometry[MESH_0]->vertex[markFlow][iVertex]->GetNormal();
-
-			// Unit normals
-	        Area = 0.0; for (iDim = 0; iDim < nDim; iDim++) {
-	        	Area += normalsVertex[iVertex][iDim]*normalsVertex[iVertex][iDim];
-	        }
-	      	Area = sqrt(Area);
-
-	        for (iDim = 0; iDim < nDim; iDim++) {
-	          normalsVertex_Unit[iVertex][iDim] = normalsVertex[iVertex][iDim]/Area;
-	        }
-
-			// Corresponding node on the structural mesh
-			// donorVertex[iVertex]=flow_geometry[MESH_0]->vertex[markFlow][iVertex]->GetDonorPoint();
-	        donorVertex[iVertex]=flow_geometry[MESH_0]->vertex[markFlow][iVertex]->GetDonorInfo(0,1); // If point
+	        donorVertex[iVertex]=flow_geometry[MESH_0]->vertex[markFlow][iVertex]->GetInterpDonorPoint(0); // If point
 	        //donorVertex[iVertex]=flow_geometry[MESH_0]->vertex[markFlow][iVertex]->GetDonorInfo(0,3); // If vertex
 
 			// Retrieve the values of pressure, viscosity and density
