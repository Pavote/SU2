--- conflicted
+++ resolved
@@ -512,13 +512,8 @@
     //  AD::SetPreaccIn(Volume); AD::SetPreaccIn(dist_i);
     
     if (incompressible) {
-<<<<<<< HEAD
-        Density_i = V_i[nDim+1];
-        Laminar_Viscosity_i = V_i[nDim+3];
-=======
       Density_i = V_i[nDim+2];
       Laminar_Viscosity_i = V_i[nDim+4];
->>>>>>> 7dcdfe40
     }
     else {
         Density_i = V_i[nDim+2];
@@ -550,13 +545,6 @@
     
     Omega= sqrt(max(Sbar,0.0));
     
-<<<<<<< HEAD
-    /*--- Evaluate Omega ---*/
-    
-    //Omega = sqrt(Vorticity_i[0]*Vorticity_i[0] + Vorticity_i[1]*Vorticity_i[1] + Vorticity_i[2]*Vorticity_i[2]);
-    
-=======
->>>>>>> 7dcdfe40
     /*--- Rotational correction term ---*/
     
     if (rotating_frame) { Omega += 2.0*min(0.0, StrainMag_i-Omega); }
@@ -584,20 +572,10 @@
         
         /*--- Production term ---*/;
         
-<<<<<<< HEAD
-        //    Original SA model
-        //    Production = cb1*(1.0-ft2)*Shat*TurbVar_i[0]*Volume;
-        
-=======
->>>>>>> 7dcdfe40
         Production = cb1*Shat*TurbVar_i[0]*Volume;
         
         /*--- Destruction term ---*/
         
-<<<<<<< HEAD
-        //r = min(TurbVar_i[0]*inv_Shat*inv_k2_d2,10.0);
-=======
->>>>>>> 7dcdfe40
         r = min(TurbVar_i[0]*inv_Shat*inv_k2_d2,10.0);
         r=tanh(r)/tanh(1.0);
         
@@ -606,12 +584,6 @@
         glim = pow((1.0+cw3_6)/(g_6+cw3_6),1.0/6.0);
         fw = g*glim;
         
-<<<<<<< HEAD
-        //    Original SA model
-        //    Destruction = (cw1*fw-cb1*ft2/k2)*TurbVar_i[0]*TurbVar_i[0]/dist_i_2*Volume;
-        
-=======
->>>>>>> 7dcdfe40
         Destruction = cw1*fw*TurbVar_i[0]*TurbVar_i[0]/dist_i_2*Volume;
         
         /*--- Diffusion term ---*/
@@ -628,11 +600,6 @@
         
         dfv1 = 3.0*Ji_2*cv1_3/(nu*pow(Ji_3+cv1_3,2.));
         dfv2 = -(1/nu-Ji_2*dfv1)/pow(1.+Ji*fv1,2.);
-<<<<<<< HEAD
-        //if ( Shat <= 1.0e-10 ) dShat = 0.0;
-        //else dShat = (fv2+TurbVar_i[0]*dfv2)*inv_k2_d2;
-=======
->>>>>>> 7dcdfe40
         
         if ( Shat <= 1.0e-10 ) dShat = 0.0;
         else dShat = -S*pow(Ji,-2.0)/nu + S*dfv1;
@@ -640,11 +607,6 @@
         
         /*--- Implicit part, destruction term ---*/
         
-<<<<<<< HEAD
-        //dr = (Shat-TurbVar_i[0]*dShat)*inv_Shat*inv_Shat*inv_k2_d2;
-        //if (r == 10.0) dr = 0.0;
-=======
->>>>>>> 7dcdfe40
         dr = (Shat-TurbVar_i[0]*dShat)*inv_Shat*inv_Shat*inv_k2_d2;
         dr=(1-pow(tanh(r),2.0))*(dr)/tanh(1.0);
         dg = dr*(1.+cw2*(6.0*pow(r,5.0)-1.0));
@@ -694,13 +656,8 @@
     //  AD::SetPreaccIn(Volume); AD::SetPreaccIn(dist_i);
     
     if (incompressible) {
-<<<<<<< HEAD
-        Density_i = V_i[nDim+1];
-        Laminar_Viscosity_i = V_i[nDim+3];
-=======
       Density_i = V_i[nDim+2];
       Laminar_Viscosity_i = V_i[nDim+4];
->>>>>>> 7dcdfe40
     }
     else {
         Density_i = V_i[nDim+2];
@@ -742,12 +699,6 @@
         
         /*--- Production term ---*/;
         
-<<<<<<< HEAD
-        //    Original SA model
-        //    Production = cb1*(1.0-ft2)*Shat*TurbVar_i[0]*Volume;
-        
-=======
->>>>>>> 7dcdfe40
         Production = cb1*Shat*TurbVar_i[0]*Volume;
         
         /*--- Destruction term ---*/
@@ -758,12 +709,6 @@
         glim = pow((1.0+cw3_6)/(g_6+cw3_6),1.0/6.0);
         fw = g*glim;
         
-<<<<<<< HEAD
-        //    Original SA model
-        //    Destruction = (cw1*fw-cb1*ft2/k2)*TurbVar_i[0]*TurbVar_i[0]/dist_i_2*Volume;
-        
-=======
->>>>>>> 7dcdfe40
         Destruction = cw1*fw*TurbVar_i[0]*TurbVar_i[0]/dist_i_2*Volume;
         
         /*--- Diffusion term ---*/
@@ -848,13 +793,8 @@
     //  AD::SetPreaccIn(Volume); AD::SetPreaccIn(dist_i);
     
     if (incompressible) {
-<<<<<<< HEAD
-        Density_i = V_i[nDim+1];
-        Laminar_Viscosity_i = V_i[nDim+3];
-=======
       Density_i = V_i[nDim+2];
       Laminar_Viscosity_i = V_i[nDim+4];
->>>>>>> 7dcdfe40
     }
     else {
         Density_i = V_i[nDim+2];
@@ -867,10 +807,6 @@
     CrossProduction = 0.0;
     val_Jacobian_i[0][0] = 0.0;
     
-<<<<<<< HEAD
-    
-=======
->>>>>>> 7dcdfe40
     /*
      From NASA Turbulence model site. http://turbmodels.larc.nasa.gov/spalart.html
      This form was developed primarily to improve the near-wall numerical behavior of the model (i.e., the goal was to improve the convergence behavior). The reference is:
@@ -888,15 +824,7 @@
         Sbar-= ((2.0/3.0)*pow(PrimVar_Grad_i[1+iDim][iDim],2.0));}
     
     Omega= sqrt(max(Sbar,0.0));
-<<<<<<< HEAD
-    
-    /*--- Evaluate Omega ---*/
-    
-    //Omega = sqrt(Vorticity_i[0]*Vorticity_i[0] + Vorticity_i[1]*Vorticity_i[1] + Vorticity_i[2]*Vorticity_i[2]);
-    
-=======
-
->>>>>>> 7dcdfe40
+
     /*--- Rotational correction term ---*/
     
     if (rotating_frame) { Omega += 2.0*min(0.0, StrainMag_i-Omega); }
@@ -916,10 +844,6 @@
         S = Omega;
         inv_k2_d2 = 1.0/(k2*dist_i_2);
         
-<<<<<<< HEAD
-        //Shat = S + TurbVar_i[0]*fv2*inv_k2_d2;
-=======
->>>>>>> 7dcdfe40
         Shat = max(S*((1.0/max(Ji,1.0e-16))+fv1),1.0e-16);
         
         Shat = max(Shat, 1.0e-10);
@@ -927,20 +851,10 @@
         
         /*--- Production term ---*/;
         
-<<<<<<< HEAD
-        //    Original SA model
-        //    Production = cb1*(1.0-ft2)*Shat*TurbVar_i[0]*Volume;
-        
-=======
->>>>>>> 7dcdfe40
         Production = cb1*Shat*TurbVar_i[0]*Volume;
         
         /*--- Destruction term ---*/
         
-<<<<<<< HEAD
-        //r = min(TurbVar_i[0]*inv_Shat*inv_k2_d2,10.0);
-=======
->>>>>>> 7dcdfe40
         r = min(TurbVar_i[0]*inv_Shat*inv_k2_d2,10.0);
         r=tanh(r)/tanh(1.0);
         
@@ -949,12 +863,6 @@
         glim = pow((1.0+cw3_6)/(g_6+cw3_6),1.0/6.0);
         fw = g*glim;
         
-<<<<<<< HEAD
-        //    Original SA model
-        //    Destruction = (cw1*fw-cb1*ft2/k2)*TurbVar_i[0]*TurbVar_i[0]/dist_i_2*Volume;
-        
-=======
->>>>>>> 7dcdfe40
         Destruction = cw1*fw*TurbVar_i[0]*TurbVar_i[0]/dist_i_2*Volume;
         
         /*--- Diffusion term ---*/
@@ -982,11 +890,6 @@
         
         dfv1 = 3.0*Ji_2*cv1_3/(nu*pow(Ji_3+cv1_3,2.));
         dfv2 = -(1/nu-Ji_2*dfv1)/pow(1.+Ji*fv1,2.);
-<<<<<<< HEAD
-        //if ( Shat <= 1.0e-10 ) dShat = 0.0;
-        //else dShat = (fv2+TurbVar_i[0]*dfv2)*inv_k2_d2;
-=======
->>>>>>> 7dcdfe40
         
         if ( Shat <= 1.0e-10 ) dShat = 0.0;
         else dShat = -S*pow(Ji,-2.0)/nu + S*dfv1;
@@ -994,11 +897,6 @@
         
         /*--- Implicit part, destruction term ---*/
         
-<<<<<<< HEAD
-        //dr = (Shat-TurbVar_i[0]*dShat)*inv_Shat*inv_Shat*inv_k2_d2;
-        //if (r == 10.0) dr = 0.0;
-=======
->>>>>>> 7dcdfe40
         dr = (Shat-TurbVar_i[0]*dShat)*inv_Shat*inv_Shat*inv_k2_d2;
         dr=(1-pow(tanh(r),2.0))*(dr)/tanh(1.0);
         dg = dr*(1.+cw2*(6.0*pow(r,5.0)-1.0));
