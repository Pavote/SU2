--- conflicted
+++ resolved
@@ -3606,14 +3606,8 @@
     
     /*--- Execute the routine for writing restart, volume solution,
      surface solution, and surface comma-separated value files. ---*/
-<<<<<<< HEAD
     for (iZone = 0; iZone < nZone; iZone++)
       output[iZone]->SetResult_Files_Parallel(solver_container, geometry_container, config_container, ExtIter, iZone, nZone, nInst);
-=======
-    
-    output->SetResult_Files_Parallel(solver_container, geometry_container, config_container, ExtIter, nZone);
-    
->>>>>>> afd1b061
     
     if (rank == MASTER_NODE) cout << "-------------------------------------------------------------------------" << endl << endl;
     
