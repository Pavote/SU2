--- conflicted
+++ resolved
@@ -35,14 +35,7 @@
 
 CHeatSolver::CHeatSolver(void) : CSolver() { }
 
-<<<<<<< HEAD
 CHeatSolver::CHeatSolver(CGeometry *geometry, CConfig *config, unsigned short iMesh) : CSolver() {
-=======
-CHeatSolver::CHeatSolver(CGeometry *geometry, CConfig *config) : CSolver() {
-  
-  unsigned short iDim, iVar, nLineLets;
-  unsigned long iPoint;
->>>>>>> fb48dfd1
   
   unsigned short iVar, iDim, nLineLets, iMarker;
   unsigned long iPoint, index, iVertex;
@@ -70,7 +63,6 @@
   nPoint = geometry->GetnPoint();
   nPointDomain = geometry->GetnPointDomain();
   
-<<<<<<< HEAD
   /*--- Initialize nVarGrad for deallocation ---*/
 
   nVarGrad = nVar;
@@ -164,50 +156,8 @@
   config->SetViscosity_Ref(config->GetViscosity_FreeStream());
   config->SetViscosity_FreeStreamND(config->GetViscosity_FreeStream()/config->GetViscosity_Ref());
   cout << config->GetTemperature_Ref() << endl;
-=======
-  nPoint =        geometry->GetnPoint();
-  nPointDomain =  geometry->GetnPointDomain();
-  nDim    =       geometry->GetnDim();
-  node    =       new CVariable*[nPoint];
-  nVar    =       1;
-  
-  Residual     = new su2double[nVar]; Residual_RMS = new su2double[nVar];
-  Solution     = new su2double[nVar];
-  Res_Sour     = new su2double[nVar];
-  Residual_Max = new su2double[nVar]; Point_Max = new unsigned long[nVar];
-  Point_Max_Coord = new su2double*[nVar];
-  for (iVar = 0; iVar < nVar; iVar++) {
-    Point_Max_Coord[iVar] = new su2double[nDim];
-    for (iDim = 0; iDim < nDim; iDim++) Point_Max_Coord[iVar][iDim] = 0.0;
-  }
-  
-  /*--- Point to point stiffness matrix (only for triangles)---*/
-  
-  StiffMatrix_Elem = new su2double*[nDim+1];
-  for (iVar = 0; iVar < nDim+1; iVar++) {
-    StiffMatrix_Elem[iVar] = new su2double [nDim+1];
-  }
-  
-  StiffMatrix_Node = new su2double*[nVar];
-  for (iVar = 0; iVar < nVar; iVar++) {
-    StiffMatrix_Node[iVar] = new su2double [nVar];
-  }
-  
-  /*--- Initialization of matrix structures ---*/
-  
-  StiffMatrixSpace.Initialize(nPoint, nPointDomain, nVar, nVar, true, geometry, config);
-  StiffMatrixTime.Initialize(nPoint, nPointDomain, nVar, nVar, true, geometry, config);
-  if (rank == MASTER_NODE) cout << "Initialize Jacobian structure (Linear Elasticity)." << endl;
-  Jacobian.Initialize(nPoint, nPointDomain, nVar, nVar, true, geometry, config);
-  
-  if ((config->GetKind_Linear_Solver_Prec() == LINELET) ||
-      (config->GetKind_Linear_Solver() == SMOOTHER_LINELET)) {
-    nLineLets = Jacobian.BuildLineletPreconditioner(geometry, config);
-    if (rank == MASTER_NODE) cout << "Compute linelet structure. " << nLineLets << " elements in each line (average)." << endl;
->>>>>>> fb48dfd1
-  }
-
-<<<<<<< HEAD
+
+  }
 
   if (!restart || (iMesh != MESH_0)) {
     for (iPoint = 0; iPoint < nPoint; iPoint++)
@@ -243,38 +193,9 @@
         Unst_RestartIter = SU2_TYPE::Int(config->GetUnst_AdjointIter()) - 1;
       } else {
         Unst_RestartIter = SU2_TYPE::Int(config->GetUnst_RestartIter())-1;
-=======
-  /*--- Heat coefficient for all of the markers ---*/
-  
-  CHeat = new su2double[config->GetnMarker_All()];
-  Total_CHeat = 0.0;
-  
-  /*--- Check for a restart (not really used), initialize from zero otherwise ---*/
-  
-  bool restart = (config->GetRestart());
-  if (!restart) {
-    
-    for (iPoint = 0; iPoint < nPoint; iPoint++) {
-      
-      /*--- Zero initial condition for testing source terms & forcing BCs ---*/
-      
-      Solution[0] = 0.0;
-      Solution[1] = 0.0;
-      
-      node[iPoint] = new CHeatVariable(Solution, nDim, nVar, config);
-      
-      /*--- Copy solution to old containers if using dual time ---*/
-      
-      if (config->GetUnsteady_Simulation() == DT_STEPPING_1ST) {
-        node[iPoint]->Set_Solution_time_n();
-      } else if (config->GetUnsteady_Simulation() == DT_STEPPING_2ND) {
-        node[iPoint]->Set_Solution_time_n();
-        node[iPoint]->Set_Solution_time_n1();
->>>>>>> fb48dfd1
       }
       filename = config->GetUnsteady_FileName(filename, Unst_RestartIter);
     }
-<<<<<<< HEAD
 
     /*--- Open the restart file, throw an error if this fails. ---*/
     restart_file.open(filename.data(), ios::in);
@@ -357,88 +278,27 @@
 
 CHeatSolver::~CHeatSolver(void) {  
 
-=======
-  } else {
-    
-    cout << "Heat restart file not currently configured!!" << endl;
-    
-    string mesh_filename = config->GetSolution_FlowFileName();
-    ifstream restart_file;
-    
-    char *cstr; cstr = new char [mesh_filename.size()+1];
-    strcpy (cstr, mesh_filename.c_str());
-    restart_file.open(cstr, ios::in);
-    
-    if (restart_file.fail()) {
-      cout << "There is no Heat restart file!!" << endl;
-      exit(EXIT_FAILURE);
-    }
-    unsigned long index;
-    string text_line;
-    
-    for (unsigned long iPoint = 0; iPoint < nPoint; iPoint++) {
-      getline(restart_file, text_line);
-      istringstream point_line(text_line);
-      point_line >> index >> Solution[0] >> Solution[1];
-      node[iPoint] = new CHeatVariable(Solution, nDim, nVar, config);
-    }
-    restart_file.close();
-  }
-  
 }
 
-CHeatSolver::~CHeatSolver(void) {
-  
-  unsigned short iVar;
-  
-  for (iVar = 0; iVar < nDim+1; iVar++)
-    delete [] StiffMatrix_Elem[iVar];
-  
-  for (iVar = 0; iVar < nVar; iVar++)
-    delete [] StiffMatrix_Node[iVar];
-  
-  delete [] StiffMatrix_Elem;
-  delete [] StiffMatrix_Node;
-  
->>>>>>> fb48dfd1
-}
-
 
 void CHeatSolver::Preprocessing(CGeometry *geometry, CSolver **solver_container, CConfig *config, unsigned short iMesh, unsigned short iRKStep, unsigned short RunTime_EqSystem, bool Output) {
 
   unsigned long iPoint;
-<<<<<<< HEAD
 
   for (iPoint = 0; iPoint < nPoint; iPoint ++) {
 
     /*--- Initialize the residual vector ---*/
 
-=======
-  
-  /*--- Set residuals and matrix entries to zero ---*/
-  
-  for (iPoint = 0; iPoint < geometry->GetnPoint(); iPoint ++) {
-    LinSysSol.SetBlock_Zero(iPoint);
-    LinSysAux.SetBlock_Zero(iPoint);
->>>>>>> fb48dfd1
     LinSysRes.SetBlock_Zero(iPoint);
 
   }
-<<<<<<< HEAD
+
   /*--- Initialize the Jacobian matrices ---*/
 
   Jacobian.SetValZero();
 
   if (config->GetKind_Gradient_Method() == GREEN_GAUSS) SetSolution_Gradient_GG(geometry, config);
   if (config->GetKind_Gradient_Method() == WEIGHTED_LEAST_SQUARES) SetSolution_Gradient_LS(geometry, config);
-=======
-  
-  /*--- Zero out the entries in the various matrices ---*/
-  StiffMatrixSpace.SetValZero();
-  StiffMatrixTime.SetValZero();
-  Jacobian.SetValZero();
-  
->>>>>>> fb48dfd1
 }
 
 
@@ -519,31 +379,6 @@
             numerics->SetPrimitive(Primitive_Flow_i, Primitive_Flow_j);
             numerics->SetTemperature(Temp_i_Corrected, Temp_j_Corrected);
 
-<<<<<<< HEAD
-=======
-    /*--- Numerical time step (this system is uncoditional stable... a very big number can be used) ---*/
-    if (config->GetUnsteady_Simulation() == TIME_STEPPING) Time_Num = config->GetDelta_UnstTimeND();
-    else Time_Num = 1E30;
-    
-    /*--- Loop through elements to compute contributions from the matrix
-     blocks involving time. These contributions are also added to the
-     Jacobian w/ the time step. Spatial source terms are also computed. ---*/
-    
-    for (iElem = 0; iElem < geometry->GetnElem(); iElem++) {
-      
-      /*--- Get node numbers and their coordinate vectors ---*/
-      
-      Point_0 = geometry->elem[iElem]->GetNode(0);  Coord_0 = geometry->node[Point_0]->GetCoord();
-      Point_1 = geometry->elem[iElem]->GetNode(1);  Coord_1 = geometry->node[Point_1]->GetCoord();
-      Point_2 = geometry->elem[iElem]->GetNode(2);  Coord_2 = geometry->node[Point_2]->GetCoord();
-      
-      /*--- Compute area and volume ---*/
-      
-      if (nDim == 2) {
-        for (iDim = 0; iDim < nDim; iDim++) {
-          a[iDim] = Coord_0[iDim]-Coord_2[iDim];
-          b[iDim] = Coord_1[iDim]-Coord_2[iDim];
->>>>>>> fb48dfd1
         }
         else {
 
@@ -568,7 +403,6 @@
 
 }
 
-<<<<<<< HEAD
 void CHeatSolver::Viscous_Residual(CGeometry *geometry, CSolver **solver_container, CNumerics *numerics, CConfig *config, unsigned short iMesh, unsigned short iRKStep) {
 
   su2double eddy_viscosity_i, eddy_viscosity_j, Temp_i, Temp_j, **Temp_i_Grad, **Temp_j_Grad;
@@ -603,76 +437,6 @@
     if (flow) {
       eddy_viscosity_i = solver_container[FLOW_SOL]->node[iPoint]->GetEddyViscosity();
       eddy_viscosity_j = solver_container[FLOW_SOL]->node[jPoint]->GetEddyViscosity();
-=======
-void CHeatSolver::Viscous_Residual(CGeometry *geometry, CSolver **solver_container, CNumerics *numerics,
-                                  CConfig *config, unsigned short iMesh, unsigned short iRKStep) {
-  
-  unsigned long iElem, Point_0 = 0, Point_1 = 0, Point_2 = 0, Point_3 = 0, total_index, iPoint;
-  su2double *Coord_0 = NULL, *Coord_1= NULL, *Coord_2= NULL, *Coord_3 = NULL;
-  
-  if (nDim == 2 ) {
-    
-    for (iElem = 0; iElem < geometry->GetnElem(); iElem++) {
-      
-      Point_0 = geometry->elem[iElem]->GetNode(0);  Coord_0 = geometry->node[Point_0]->GetCoord();
-      Point_1 = geometry->elem[iElem]->GetNode(1);  Coord_1 = geometry->node[Point_1]->GetCoord();
-      Point_2 = geometry->elem[iElem]->GetNode(2);  Coord_2 = geometry->node[Point_2]->GetCoord();
-      
-      numerics->SetCoord(Coord_0, Coord_1, Coord_2);
-      numerics->ComputeResidual(StiffMatrix_Elem, config);
-      
-      StiffMatrix_Node[0][0] = StiffMatrix_Elem[0][0]; StiffMatrixSpace.AddBlock(Point_0, Point_0, StiffMatrix_Node); Jacobian.AddBlock(Point_0, Point_0, StiffMatrix_Node);
-      StiffMatrix_Node[0][0] = StiffMatrix_Elem[0][1]; StiffMatrixSpace.AddBlock(Point_0, Point_1, StiffMatrix_Node); Jacobian.AddBlock(Point_0, Point_1, StiffMatrix_Node);
-      StiffMatrix_Node[0][0] = StiffMatrix_Elem[0][2]; StiffMatrixSpace.AddBlock(Point_0, Point_2, StiffMatrix_Node); Jacobian.AddBlock(Point_0, Point_2, StiffMatrix_Node);
-      StiffMatrix_Node[0][0] = StiffMatrix_Elem[1][0]; StiffMatrixSpace.AddBlock(Point_1, Point_0, StiffMatrix_Node); Jacobian.AddBlock(Point_1, Point_0, StiffMatrix_Node);
-      StiffMatrix_Node[0][0] = StiffMatrix_Elem[1][1]; StiffMatrixSpace.AddBlock(Point_1, Point_1, StiffMatrix_Node); Jacobian.AddBlock(Point_1, Point_1, StiffMatrix_Node);
-      StiffMatrix_Node[0][0] = StiffMatrix_Elem[1][2]; StiffMatrixSpace.AddBlock(Point_1, Point_2, StiffMatrix_Node); Jacobian.AddBlock(Point_1, Point_2, StiffMatrix_Node);
-      StiffMatrix_Node[0][0] = StiffMatrix_Elem[2][0]; StiffMatrixSpace.AddBlock(Point_2, Point_0, StiffMatrix_Node); Jacobian.AddBlock(Point_2, Point_0, StiffMatrix_Node);
-      StiffMatrix_Node[0][0] = StiffMatrix_Elem[2][1]; StiffMatrixSpace.AddBlock(Point_2, Point_1, StiffMatrix_Node); Jacobian.AddBlock(Point_2, Point_1, StiffMatrix_Node);
-      StiffMatrix_Node[0][0] = StiffMatrix_Elem[2][2]; StiffMatrixSpace.AddBlock(Point_2, Point_2, StiffMatrix_Node); Jacobian.AddBlock(Point_2, Point_2, StiffMatrix_Node);
-      
-    }
-  }
-  
-  if (nDim == 3 ) {
-    
-    for (iElem = 0; iElem < geometry->GetnElem(); iElem++) {
-      
-      Point_0 = geometry->elem[iElem]->GetNode(0);   Coord_0 = geometry->node[Point_0]->GetCoord();
-      Point_1 = geometry->elem[iElem]->GetNode(1);  Coord_1 = geometry->node[Point_1]->GetCoord();
-      Point_2 = geometry->elem[iElem]->GetNode(2);   Coord_2 = geometry->node[Point_2]->GetCoord();
-      Point_3 = geometry->elem[iElem]->GetNode(3);  Coord_3 = geometry->node[Point_3]->GetCoord();
-      
-      numerics->SetCoord(Coord_0, Coord_1, Coord_2, Coord_3);
-      numerics->ComputeResidual(StiffMatrix_Elem, config);
-      
-      StiffMatrix_Node[0][0] = StiffMatrix_Elem[0][0]; StiffMatrixSpace.AddBlock(Point_0, Point_0, StiffMatrix_Node); Jacobian.AddBlock(Point_0, Point_0, StiffMatrix_Node);
-      StiffMatrix_Node[0][0] = StiffMatrix_Elem[0][1]; StiffMatrixSpace.AddBlock(Point_0, Point_1, StiffMatrix_Node); Jacobian.AddBlock(Point_0, Point_1, StiffMatrix_Node);
-      StiffMatrix_Node[0][0] = StiffMatrix_Elem[0][2]; StiffMatrixSpace.AddBlock(Point_0, Point_2, StiffMatrix_Node); Jacobian.AddBlock(Point_0, Point_2, StiffMatrix_Node);
-      StiffMatrix_Node[0][0] = StiffMatrix_Elem[0][3]; StiffMatrixSpace.AddBlock(Point_0, Point_3, StiffMatrix_Node); Jacobian.AddBlock(Point_0, Point_3, StiffMatrix_Node);
-      StiffMatrix_Node[0][0] = StiffMatrix_Elem[1][0]; StiffMatrixSpace.AddBlock(Point_1, Point_0, StiffMatrix_Node); Jacobian.AddBlock(Point_1, Point_0, StiffMatrix_Node);
-      StiffMatrix_Node[0][0] = StiffMatrix_Elem[1][1]; StiffMatrixSpace.AddBlock(Point_1, Point_1, StiffMatrix_Node); Jacobian.AddBlock(Point_1, Point_1, StiffMatrix_Node);
-      StiffMatrix_Node[0][0] = StiffMatrix_Elem[1][2]; StiffMatrixSpace.AddBlock(Point_1, Point_2, StiffMatrix_Node); Jacobian.AddBlock(Point_1, Point_2, StiffMatrix_Node);
-      StiffMatrix_Node[0][0] = StiffMatrix_Elem[1][3]; StiffMatrixSpace.AddBlock(Point_1, Point_3, StiffMatrix_Node); Jacobian.AddBlock(Point_1, Point_3, StiffMatrix_Node);
-      StiffMatrix_Node[0][0] = StiffMatrix_Elem[2][0]; StiffMatrixSpace.AddBlock(Point_2, Point_0, StiffMatrix_Node); Jacobian.AddBlock(Point_2, Point_0, StiffMatrix_Node);
-      StiffMatrix_Node[0][0] = StiffMatrix_Elem[2][1]; StiffMatrixSpace.AddBlock(Point_2, Point_1, StiffMatrix_Node); Jacobian.AddBlock(Point_2, Point_1, StiffMatrix_Node);
-      StiffMatrix_Node[0][0] = StiffMatrix_Elem[2][2]; StiffMatrixSpace.AddBlock(Point_2, Point_2, StiffMatrix_Node); Jacobian.AddBlock(Point_2, Point_2, StiffMatrix_Node);
-      StiffMatrix_Node[0][0] = StiffMatrix_Elem[2][3]; StiffMatrixSpace.AddBlock(Point_2, Point_3, StiffMatrix_Node); Jacobian.AddBlock(Point_2, Point_3, StiffMatrix_Node);
-      StiffMatrix_Node[0][0] = StiffMatrix_Elem[3][0]; StiffMatrixSpace.AddBlock(Point_3, Point_0, StiffMatrix_Node); Jacobian.AddBlock(Point_3, Point_0, StiffMatrix_Node);
-      StiffMatrix_Node[0][0] = StiffMatrix_Elem[3][1]; StiffMatrixSpace.AddBlock(Point_3, Point_1, StiffMatrix_Node); Jacobian.AddBlock(Point_3, Point_1, StiffMatrix_Node);
-      StiffMatrix_Node[0][0] = StiffMatrix_Elem[3][2]; StiffMatrixSpace.AddBlock(Point_3, Point_2, StiffMatrix_Node); Jacobian.AddBlock(Point_3, Point_2, StiffMatrix_Node);
-      StiffMatrix_Node[0][0] = StiffMatrix_Elem[3][3]; StiffMatrixSpace.AddBlock(Point_3, Point_3, StiffMatrix_Node); Jacobian.AddBlock(Point_3, Point_3, StiffMatrix_Node);
-      
-    }
-  }
-  
-  if (config->GetUnsteady_Simulation() != STEADY) {
-    
-    for (iPoint = 0; iPoint < geometry->GetnPoint(); iPoint++) {
-      total_index = iPoint*nVar;
-      LinSysSol[total_index] = node[iPoint]->GetSolution(0);
-      LinSysAux[total_index] = 0.0;
->>>>>>> fb48dfd1
     }
     else {
       eddy_viscosity_i = 0.0;
@@ -698,7 +462,6 @@
 }
 
 
-<<<<<<< HEAD
 void CHeatSolver::BC_Isothermal_Wall(CGeometry *geometry, CSolver **solver_container, CNumerics *conv_numerics, CNumerics *visc_numerics, CConfig *config,
                                        unsigned short val_marker) {
 
@@ -717,157 +480,17 @@
   Twall = config->GetIsothermal_Temperature(Marker_Tag)/config->GetTemperature_Ref();
 
   for (iVertex = 0; iVertex < geometry->nVertex[val_marker]; iVertex++) {
-=======
-void CHeatSolver::BC_Isothermal_Wall(CGeometry *geometry, CSolver **solver_container, CNumerics *conv_numerics, CNumerics *visc_numerics, CConfig *config, unsigned short val_marker) {
-  
-  unsigned long iPoint, iVertex, total_index;
-  su2double Twall;
-  
-  /*--- Identify the boundary ---*/
-  
-  string Marker_Tag = config->GetMarker_All_TagBound(val_marker);
-  
-  /*--- Retrieve the specified wall temperature ---*/
-  
-  Twall = config->GetIsothermal_Temperature(Marker_Tag);
-  
-  /*--- Set the solution at the boundary nodes and zero the residual ---*/
-  
-  for (iVertex = 0; iVertex < geometry->nVertex[val_marker]; iVertex++) {
+
     iPoint = geometry->vertex[val_marker][iVertex]->GetNode();
-    
-    Solution[0] = Twall;
-    
-    node[iPoint]->SetSolution(Solution);
-    node[iPoint]->SetSolution_Old(Solution);
->>>>>>> fb48dfd1
-
-    iPoint = geometry->vertex[val_marker][iVertex]->GetNode();
 
     if (geometry->node[iPoint]->GetDomain()) {
 
         Point_Normal = geometry->vertex[val_marker][iVertex]->GetNormal_Neighbor();
 
-<<<<<<< HEAD
         Normal = geometry->vertex[val_marker][iVertex]->GetNormal();
         Area = 0.0;
         for (iDim = 0; iDim < nDim; iDim++) Area += Normal[iDim]*Normal[iDim];
         Area = sqrt (Area);
-=======
-void CHeatSolver::SetResidual_DualTime(CGeometry *geometry, CSolver **solver_container, CConfig *config, unsigned short iRKStep,
-                                       unsigned short iMesh, unsigned short RunTime_EqSystem) {
-  
-  unsigned long iElem, Point_0 = 0, Point_1 = 0, Point_2 = 0, Point_3 = 0;
-  su2double a[3] = {0.0,0.0,0.0}, b[3] = {0.0,0.0,0.0}, c[3] = {0.0,0.0,0.0}, d[3] = {0.0,0.0,0.0}, Area_Local = 0.0, Volume_Local = 0.0, Time_Num;
-  su2double *Coord_0 = NULL, *Coord_1= NULL, *Coord_2= NULL, *Coord_3= NULL;
-  unsigned short iDim, iVar;
-  su2double TimeJac = 0.0;
-  
-  /*--- Numerical time step (this system is uncoditional stable... a very big number can be used) ---*/
-  Time_Num = config->GetDelta_UnstTimeND();
-  
-  /*--- Loop through elements to compute contributions from the matrix
-   blocks involving time. These contributions are also added to the
-   Jacobian w/ the time step. Spatial source terms are also computed. ---*/
-  
-  for (iElem = 0; iElem < geometry->GetnElem(); iElem++) {
-    
-    /*--- Get node numbers and their coordinate vectors ---*/
-    
-    Point_0 = geometry->elem[iElem]->GetNode(0);  Coord_0 = geometry->node[Point_0]->GetCoord();
-    Point_1 = geometry->elem[iElem]->GetNode(1);  Coord_1 = geometry->node[Point_1]->GetCoord();
-    Point_2 = geometry->elem[iElem]->GetNode(2);  Coord_2 = geometry->node[Point_2]->GetCoord();
-    
-    /*--- Compute area and volume ---*/
-
-    if (nDim == 2) {
-      for (iDim = 0; iDim < nDim; iDim++) {
-        a[iDim] = Coord_0[iDim]-Coord_2[iDim];
-        b[iDim] = Coord_1[iDim]-Coord_2[iDim];
-      }
-      Area_Local = 0.5*fabs(a[0]*b[1]-a[1]*b[0]);
-    }
-    else {
-      Point_3 = geometry->elem[iElem]->GetNode(3);
-      Coord_3 = geometry->node[Point_3]->GetCoord();
-      for (iDim = 0; iDim < nDim; iDim++) {
-        a[iDim] = Coord_0[iDim]-Coord_2[iDim];
-        b[iDim] = Coord_1[iDim]-Coord_2[iDim];
-        c[iDim] = Coord_3[iDim]-Coord_2[iDim];
-      }
-      d[0] = a[1]*b[2]-a[2]*b[1]; d[1] = -(a[0]*b[2]-a[2]*b[0]); d[2] = a[0]*b[1]-a[1]*b[0];
-      Volume_Local = fabs(c[0]*d[0] + c[1]*d[1] + c[2]*d[2])/6.0;
-    }
-    
-    /*--- Block contributions to the Jacobian (includes time step) ---*/
-        
-    if (config->GetUnsteady_Simulation() == DT_STEPPING_1ST) TimeJac = 1.0/Time_Num;
-    if (config->GetUnsteady_Simulation() == DT_STEPPING_2ND) TimeJac = 3.0/(2.0*Time_Num);
-      
-    if (nDim == 2) { StiffMatrix_Node[0][0] = (2.0/12.0)*(Area_Local*TimeJac); }
-    else { StiffMatrix_Node[0][0] = (2.0/20.0)*(Volume_Local*TimeJac); }
-    
-    Jacobian.AddBlock(Point_0, Point_0, StiffMatrix_Node); StiffMatrixTime.AddBlock(Point_0, Point_0, StiffMatrix_Node);
-    Jacobian.AddBlock(Point_1, Point_1, StiffMatrix_Node); StiffMatrixTime.AddBlock(Point_1, Point_1, StiffMatrix_Node);
-    Jacobian.AddBlock(Point_2, Point_2, StiffMatrix_Node); StiffMatrixTime.AddBlock(Point_2, Point_2, StiffMatrix_Node);
-    if (nDim == 3) { Jacobian.AddBlock(Point_3, Point_3, StiffMatrix_Node); StiffMatrixTime.AddBlock(Point_2, Point_2, StiffMatrix_Node); }
-      
-    if (nDim == 2) { StiffMatrix_Node[0][0] = (1.0/12.0)*(Area_Local*TimeJac); }
-    else { StiffMatrix_Node[0][0] = (1.0/20.0)*(Volume_Local*TimeJac); }
-    
-    Jacobian.AddBlock(Point_0, Point_1, StiffMatrix_Node); StiffMatrixTime.AddBlock(Point_0, Point_1, StiffMatrix_Node);
-    Jacobian.AddBlock(Point_0, Point_2, StiffMatrix_Node); StiffMatrixTime.AddBlock(Point_0, Point_2, StiffMatrix_Node);
-    Jacobian.AddBlock(Point_1, Point_0, StiffMatrix_Node); StiffMatrixTime.AddBlock(Point_1, Point_0, StiffMatrix_Node);
-    Jacobian.AddBlock(Point_1, Point_2, StiffMatrix_Node); StiffMatrixTime.AddBlock(Point_1, Point_2, StiffMatrix_Node);
-    Jacobian.AddBlock(Point_2, Point_0, StiffMatrix_Node); StiffMatrixTime.AddBlock(Point_2, Point_0, StiffMatrix_Node);
-    Jacobian.AddBlock(Point_2, Point_1, StiffMatrix_Node); StiffMatrixTime.AddBlock(Point_2, Point_1, StiffMatrix_Node);
-    if (nDim == 3) {
-      Jacobian.AddBlock(Point_0, Point_3, StiffMatrix_Node); StiffMatrixTime.AddBlock(Point_0, Point_3, StiffMatrix_Node);
-      Jacobian.AddBlock(Point_1, Point_3, StiffMatrix_Node); StiffMatrixTime.AddBlock(Point_1, Point_3, StiffMatrix_Node);
-      Jacobian.AddBlock(Point_2, Point_3, StiffMatrix_Node); StiffMatrixTime.AddBlock(Point_2, Point_3, StiffMatrix_Node);
-      Jacobian.AddBlock(Point_3, Point_0, StiffMatrix_Node); StiffMatrixTime.AddBlock(Point_3, Point_0, StiffMatrix_Node);
-      Jacobian.AddBlock(Point_3, Point_1, StiffMatrix_Node); StiffMatrixTime.AddBlock(Point_3, Point_1, StiffMatrix_Node);
-      Jacobian.AddBlock(Point_3, Point_2, StiffMatrix_Node); StiffMatrixTime.AddBlock(Point_3, Point_2, StiffMatrix_Node);
-    }
-    
-  }
-  
-  unsigned long iPoint, total_index;
-  su2double *U_time_nM1, *U_time_n, *U_time_nP1;
-  
-  /*--- loop over points ---*/
-  
-  for (iPoint = 0; iPoint < geometry->GetnPoint(); iPoint++) {
-    
-    /*--- Solution at time n-1, n and n+1 ---*/
-    
-    U_time_nM1 = node[iPoint]->GetSolution_time_n1();
-    U_time_n   = node[iPoint]->GetSolution_time_n();
-    U_time_nP1 = node[iPoint]->GetSolution();
-    
-    /*--- Compute residual ---*/
-    
-    for (iVar = 0; iVar < nVar; iVar++) {
-      total_index = iPoint*nVar+iVar;
-      if (config->GetUnsteady_Simulation() == DT_STEPPING_1ST)
-        LinSysSol[total_index] = ( U_time_nP1[iVar] - U_time_n[iVar] );
-      if (config->GetUnsteady_Simulation() == DT_STEPPING_2ND)
-        LinSysSol[total_index] = ( U_time_nP1[iVar] - (4.0/3.0)*U_time_n[iVar] + (1.0/3.0)*U_time_nM1[iVar] );
-    }
-  }
-  
-  /*--- Contribution to the residual ---*/
-  
-  StiffMatrixTime.MatrixVectorProduct(LinSysSol, LinSysAux);
-  
-  for (iPoint = 0; iPoint < geometry->GetnPoint(); iPoint++) {
-    total_index = iPoint*nVar;
-    Residual[0] = LinSysAux[total_index];
-    LinSysRes.SubtractBlock(iPoint, Residual);
-  }
-  
-}
->>>>>>> fb48dfd1
 
         Coord_i = geometry->node[iPoint]->GetCoord();
         Coord_j = geometry->node[Point_Normal]->GetCoord();
@@ -876,7 +499,6 @@
           dist_ij += (Coord_j[iDim]-Coord_i[iDim])*(Coord_j[iDim]-Coord_i[iDim]);
         dist_ij = sqrt(dist_ij);
 
-<<<<<<< HEAD
         dTdn = -(node[Point_Normal]->GetSolution(0) - Twall)/dist_ij;
 
         if(false)
@@ -897,36 +519,9 @@
 
         LinSysRes.SubtractBlock(iPoint, Res_Visc);
         Jacobian.SubtractBlock(iPoint, iPoint, Jacobian_i);
-=======
-  unsigned short iVar;
-  unsigned long iPoint, total_index;
-  
-  /*--- Build implicit system ---*/
-  
-  for (iPoint = 0; iPoint < geometry->GetnPoint(); iPoint++) {
-    
-    /*--- Right hand side of the system (-Residual) and initial guess (x = 0) ---*/
-    
-    for (iVar = 0; iVar < nVar; iVar++) {
-      total_index = iPoint*nVar+iVar;
-      LinSysSol[total_index] = 0.0;
-    }
-    
-  }
-  
-  /*--- Initialize residual and solution at the ghost points ---*/
-  
-  for (iPoint = geometry->GetnPointDomain(); iPoint < geometry->GetnPoint(); iPoint++) {
-    for (iVar = 0; iVar < nVar; iVar++) {
-      total_index = iPoint*nVar + iVar;
-      LinSysRes[total_index] = 0.0;
-      LinSysSol[total_index] = 0.0;
->>>>>>> fb48dfd1
-    }
-
-  }
-<<<<<<< HEAD
-
+    }
+
+  }
 }
 
 void CHeatSolver::BC_Inlet(CGeometry *geometry, CSolver **solver_container,
@@ -1190,47 +785,6 @@
 }
 
 void CHeatSolver::Heat_Fluxes(CGeometry *geometry, CSolver **solver_container, CConfig *config) {
-=======
-  
-  /*--- Solve or smooth the linear system ---*/
-  
-  CSysSolve system;
-  system.Solve(Jacobian, LinSysRes, LinSysSol, geometry, config);
-  
-  /*--- Update solution (system written in terms of increments) ---*/
-  
-  for (iPoint = 0; iPoint < geometry->GetnPoint(); iPoint++) {
-    for (iVar = 0; iVar < nVar; iVar++) {
-      if (config->GetUnsteady_Simulation() == STEADY) node[iPoint]->SetSolution(iVar, LinSysSol[iPoint*nVar+iVar]);
-      else node[iPoint]->AddSolution(iVar, LinSysSol[iPoint*nVar+iVar]);
-    }
-  }
-  
-  /*--- MPI solution ---*/
-  
-  Set_MPI_Solution(geometry, config);
-  
-  /*---  Compute the residual Ax-f ---*/
-  
-  Jacobian.ComputeResidual(LinSysSol, LinSysRes, LinSysAux);
-  
-  /*--- Set maximum residual to zero ---*/
-  
-  for (iVar = 0; iVar < nVar; iVar++) {
-    SetRes_RMS(iVar, 0.0);
-    SetRes_Max(iVar, 0.0, 0);
-  }
-  
-  /*--- Compute the residual ---*/
-  
-  for (iPoint = 0; iPoint < geometry->GetnPoint(); iPoint++) {
-    for (iVar = 0; iVar < nVar; iVar++) {
-      total_index = iPoint*nVar+iVar;
-      AddRes_RMS(iVar, LinSysAux[total_index]*LinSysAux[total_index]);
-      AddRes_Max(iVar, fabs(LinSysAux[total_index]), geometry->node[iPoint]->GetGlobalIndex(), geometry->node[iPoint]->GetCoord());
-    }
-  }
->>>>>>> fb48dfd1
   
   unsigned long iVertex, iPoint, iPointNormal;
   unsigned short Boundary, Monitoring, iMarker, iDim;
