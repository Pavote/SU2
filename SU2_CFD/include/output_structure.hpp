/*!
 * \file output_structure.hpp
 * \brief Headers of the main subroutines for generating the file outputs.
 *        The subroutines and functions are in the <i>output_structure.cpp</i> file.
 * \author F. Palacios, T. Economon, M. Colonno
 * \version 4.1.3 "Cardinal"
 *
 * SU2 Lead Developers: Dr. Francisco Palacios (Francisco.D.Palacios@boeing.com).
 *                      Dr. Thomas D. Economon (economon@stanford.edu).
 *
 * SU2 Developers: Prof. Juan J. Alonso's group at Stanford University.
 *                 Prof. Piero Colonna's group at Delft University of Technology.
 *                 Prof. Nicolas R. Gauger's group at Kaiserslautern University of Technology.
 *                 Prof. Alberto Guardone's group at Polytechnic University of Milan.
 *                 Prof. Rafael Palacios' group at Imperial College London.
 *
 * Copyright (C) 2012-2016 SU2, the open-source CFD code.
 *
 * SU2 is free software; you can redistribute it and/or
 * modify it under the terms of the GNU Lesser General Public
 * License as published by the Free Software Foundation; either
 * version 2.1 of the License, or (at your option) any later version.
 *
 * SU2 is distributed in the hope that it will be useful,
 * but WITHOUT ANY WARRANTY; without even the implied warranty of
 * MERCHANTABILITY or FITNESS FOR A PARTICULAR PURPOSE. See the GNU
 * Lesser General Public License for more details.
 *
 * You should have received a copy of the GNU Lesser General Public
 * License along with SU2. If not, see <http://www.gnu.org/licenses/>.
 */

#pragma once

#include "../../Common/include/mpi_structure.hpp"

#ifdef HAVE_CGNS
  #include "cgnslib.h"
#endif
#ifdef HAVE_TECIO
  #include "TECIO.h"
#endif
#include <fstream>
#include <cmath>
#include <time.h>
#include <fstream>

#include "solver_structure.hpp"
#include "integration_structure.hpp"
#include "../../Common/include/geometry_structure.hpp"
#include "../../Common/include/config_structure.hpp"

using namespace std;

/*! 
 * \class COutput
 * \brief Class for writing the flow, adjoint and linearized solver 
 *        solution (including the history solution, and parallel stuff).
 * \author F. Palacios, T. Economon, M. Colonno.
 * \version 4.1.3 "Cardinal"
 */
class COutput {

	unsigned long nGlobal_Poin;   // Global number of nodes with halos
  unsigned long nSurf_Poin;   // Global number of nodes of the surface
  unsigned long nGlobal_Doma;   // Global number of nodes without halos
	unsigned long nGlobal_Elem;  // Global number of elems without halos
  unsigned long nSurf_Elem,  // Global number of surface elems without halos
  nGlobal_Line,
	nGlobal_BoundTria,
	nGlobal_BoundQuad,
	nGlobal_Tria,
	nGlobal_Quad,
	nGlobal_Tetr,
	nGlobal_Hexa,
	nGlobal_Pris,
	nGlobal_Pyra;
	su2double **Coords;              // node i (x, y, z) = (Coords[0][i], Coords[1][i], Coords[2][i])
  int *Conn_Line;
  int *Conn_BoundTria;
	int *Conn_BoundQuad;
  int *Conn_Tria;	// triangle 1 = Conn_Tria[0], Conn_Tria[1], Conn_Tria[3]
	int *Conn_Quad;
	int *Conn_Tetr;
	int *Conn_Hexa;
	int *Conn_Pris;
	int *Conn_Pyra;
	su2double **Data;
	unsigned short nVar_Consv, nVar_Total, nVar_Extra, nZones;
	bool wrote_surf_file, wrote_CGNS_base, wrote_Tecplot_base, wrote_Paraview_base;
  unsigned short wrote_base_file;
  su2double RhoRes_New, RhoRes_Old;
  int cgns_base, cgns_zone, cgns_base_results, cgns_zone_results;
  
protected:

public:

	/*! 
	 * \brief Constructor of the class. 
	 */
	COutput(void);

	/*! 
	 * \brief Destructor of the class. 
	 */
	~COutput(void);

	/*! 
	 * \brief Writes and organizes the all the output files, except the history one, for serial computations.
	 * \param[in] solver_container - Container vector with all the solutions.
	 * \param[in] geometry - Geometrical definition of the problem.
	 * \param[in] config - Definition of the particular problem.
	 * \param[in] iExtIter - Current external (time) iteration.
	 * \param[in] val_iZone - Total number of domains in the grid file.
   * \param[in] val_nZone - Total number of domains in the grid file.
	 */
	void SetResult_Files(CSolver ****solver_container, CGeometry ***geometry, CConfig **config, 
											 unsigned long iExtIter, unsigned short val_nZone);
	
  /*!
	 * \brief Writes and organizes the all the output files, except the history one, for serial computations.
	 * \param[in] solver_container - Container vector with all the solutions.
	 * \param[in] geometry - Geometrical definition of the problem.
	 * \param[in] config - Definition of the particular problem.
	 * \param[in] iExtIter - Current external (time) iteration.
	 * \param[in] val_iZone - Total number of domains in the grid file.
   * \param[in] val_nZone - Total number of domains in the grid file.
	 */
	void SetBaselineResult_Files(CSolver **solver, CGeometry **geometry, CConfig **config,
                               unsigned long iExtIter, unsigned short val_nZone);
  
  /*!
   * \brief Writes and organizes the all the output files, except the history one, for serial computations.
   * \param[in] geometry - Geometrical definition of the problem.
   * \param[in] config - Definition of the particular problem.
   * \param[in] val_nZone - Total number of domains in the grid file.
   */
  void SetMesh_Files(CGeometry **geometry, CConfig **config, unsigned short val_nZone, bool new_file, bool su2_file);

	/*!
	 * \brief Writes equivalent area.
	 * \param[in] solver_container - Container vector with all the solutions.
	 * \param[in] geometry - Geometrical definition of the problem.
	 * \param[in] config - Definition of the particular problem.
	 * \param[in] iExtIter - Current external (time) iteration.
	 */
	void SetEquivalentArea(CSolver *solver_container, CGeometry *geometry, CConfig *config, 
			unsigned long iExtIter);
  
  /*!
	 * \brief Writes inverse design.
	 * \param[in] solver_container - Container vector with all the solutions.
	 * \param[in] geometry - Geometrical definition of the problem.
	 * \param[in] config - Definition of the particular problem.
	 * \param[in] iExtIter - Current external (time) iteration.
	 */
	void SetCp_InverseDesign(CSolver *solver_container, CGeometry *geometry, CConfig *config,
                         unsigned long iExtIter);
  
  /*!
	 * \brief Writes inverse design.
	 * \param[in] solver_container - Container vector with all the solutions.
	 * \param[in] geometry - Geometrical definition of the problem.
	 * \param[in] config - Definition of the particular problem.
	 * \param[in] iExtIter - Current external (time) iteration.
	 */
	void SetHeat_InverseDesign(CSolver *solver_container, CGeometry *geometry, CConfig *config,
                        unsigned long iExtIter);
  
  /*!
	 * \brief Writes forces at different sections.
	 * \param[in] solver_container - Container vector with all the solutions.
	 * \param[in] geometry - Geometrical definition of the problem.
	 * \param[in] config - Definition of the particular problem.
	 * \param[in] iExtIter - Current external (time) iteration.
	 */
	void SetForceSections(CSolver *solver_container, CGeometry *geometry, CConfig *config,
                         unsigned long iExtIter);
  
  /*!
	 * \brief Writes one dimensional output.
	 * \param[in] solver_container - Container vector with all the solutions.
	 * \param[in] geometry - Geometrical definition of the problem.
	 * \param[in] config - Definition of the particular problem.
	 * \param[in] iExtIter - Current external (time) iteration.
	 */
  void OneDimensionalOutput(CSolver *solver_container, CGeometry *geometry, CConfig *config);

  /*!
   * \brief Writes mass flow rate output at monitored marker.
   * \param[in] solver_container - Container vector with all the solutions.
   * \param[in] geometry - Geometrical definition of the problem.
   * \param[in] config - Definition of the particular problem.
   * \param[in] iExtIter - Current external (time) iteration.
   */
  void SetMassFlowRate(CSolver *solver_container, CGeometry *geometry, CConfig *config);

	/*! 
	 * \brief Create and write the file with the flow coefficient on the surface.
	 * \param[in] config - Definition of the particular problem.
	 * \param[in] geometry - Geometrical definition of the problem.
	 * \param[in] FlowSolution - Flow solution.
	 * \param[in] iExtIter - Current external (time) iteration.
	 * \param[in] val_iZone - Current zone number in the grid file.
	 */
	void SetSurfaceCSV_Flow(CConfig *config, CGeometry *geometry, CSolver *FlowSolver, unsigned long iExtIter, unsigned short val_iZone);

	/*! 
	 * \brief Create and write the file with the adjoint coefficients on the surface for serial computations.
	 * \param[in] config - Definition of the particular problem.
	 * \param[in] geometry - Geometrical definition of the problem.
	 * \param[in] AdjSolution - Adjoint solution.
	 * \param[in] FlowSolution - Flow solution.
	 * \param[in] iExtIter - Current external (time) iteration.
	 * \param[in] val_iZone - Current zone number in the grid file.
	 */
	void SetSurfaceCSV_Adjoint(CConfig *config, CGeometry *geometry, CSolver *AdjSolver, CSolver *FlowSolution, unsigned long iExtIter, unsigned short val_iZone);

  /*!
	 * \brief Merge the geometry into a data structure used for output file writing.
	 * \param[in] config - Definition of the particular problem.
	 * \param[in] geometry - Geometrical definition of the problem.
	 * \param[in] val_nZone - iZone index.
	 */
	void MergeConnectivity(CConfig *config, CGeometry *geometry, unsigned short val_iZone);
  
  /*!
	 * \brief Merge the node coordinates from all processors.
	 * \param[in] config - Definition of the particular problem.
	 * \param[in] geometry - Geometrical definition of the problem.
	 */
	void MergeCoordinates(CConfig *config, CGeometry *geometry);
  
  /*!
	 * \brief Merge the connectivity for a single element type from all processors.
	 * \param[in] config - Definition of the particular problem.
	 * \param[in] geometry - Geometrical definition of the problem.
	 * \param[in] Elem_Type - VTK index of the element type being merged.
	 */
	void MergeVolumetricConnectivity(CConfig *config, CGeometry *geometry, unsigned short Elem_Type);
  
  /*!
	 * \brief Merge the connectivity for a single element type from all processors.
	 * \param[in] config - Definition of the particular problem.
	 * \param[in] geometry - Geometrical definition of the problem.
	 * \param[in] Elem_Type - VTK index of the element type being merged.
	 */
	void MergeSurfaceConnectivity(CConfig *config, CGeometry *geometry, unsigned short Elem_Type);
  
	/*!
	 * \brief Merge the solution into a data structure used for output file writing.
	 * \param[in] config - Definition of the particular problem.
	 * \param[in] geometry - Geometrical definition of the problem.
	 * \param[in] solution - Flow, adjoint or linearized solution.
	 * \param[in] val_nZone - iZone index.
	 */
	void MergeSolution(CConfig *config, CGeometry *geometry, CSolver **solver, unsigned short val_iZone);

  /*!
	 * \brief Merge the solution into a data structure used for output file writing.
	 * \param[in] config - Definition of the particular problem.
	 * \param[in] geometry - Geometrical definition of the problem.
	 * \param[in] solution - Flow, adjoint or linearized solution.
	 * \param[in] val_nZone - iZone index.
	 */
	void MergeBaselineSolution(CConfig *config, CGeometry *geometry, CSolver *solver, unsigned short val_iZone);
  
  /*!
	 * \brief Write a native SU2 restart file.
	 * \param[in] config - Definition of the particular problem.
	 * \param[in] geometry - Geometrical definition of the problem.
   * \param[in] val_iZone - iZone index.
	 */
	void SetRestart(CConfig *config, CGeometry *geometry, CSolver **solver, unsigned short val_iZone);

  /*!
	 * \brief Write the x, y, & z coordinates to a CGNS output file.
	 * \param[in] config - Definition of the particular problem.
	 * \param[in] geometry - Geometrical definition of the problem.
   * \param[in] val_iZone - iZone index.
	 */
	void SetCGNS_Coordinates(CConfig *config, CGeometry *geometry, unsigned short val_iZone);
  
  /*!
	 * \brief Write the element connectivity to a CGNS output file.
	 * \param[in] config - Definition of the particular problem.
	 * \param[in] geometry - Geometrical definition of the problem.
   * \param[in] val_iZone - iZone index.
	 */
	void SetCGNS_Connectivity(CConfig *config, CGeometry *geometry, unsigned short val_iZone);
  
  /*!
	 * \brief Write solution data to a CGNS output file.
	 * \param[in] config - Definition of the particular problem.
	 * \param[in] geometry - Geometrical definition of the problem.
   * \param[in] val_iZone - iZone index.
	 */
	void SetCGNS_Solution(CConfig *config, CGeometry *geometry, unsigned short val_iZone);
  
  /*!
	 * \brief Write a Paraview ASCII solution file.
	 * \param[in] config - Definition of the particular problem.
	 * \param[in] geometry - Geometrical definition of the problem.
   * \param[in] val_iZone - Current zone.
   * \param[in] val_nZone - Total number of zones.
	 */
  void SetParaview_ASCII(CConfig *config, CGeometry *geometry, unsigned short val_iZone, unsigned short val_nZone, bool surf_sol);

  /*!
	 * \brief Write a Paraview ASCII solution file.
	 * \param[in] config - Definition of the particular problem.
	 * \param[in] geometry - Geometrical definition of the problem.
   * \param[in] val_iZone - Current zone.
   * \param[in] val_nZone - Total number of zones.
	 */
	void SetParaview_MeshASCII(CConfig *config, CGeometry *geometry, unsigned short val_iZone, unsigned short val_nZone, bool surf_sol, bool new_file);

  /*!
	 * \brief Write a Tecplot ASCII solution file.
	 * \param[in] geometry - Geometrical definition of the problem.
	 */
	void SetTecplotASCII_LowMemory(CConfig *config, CGeometry *geometry, CSolver **solver, char mesh_filename[MAX_STRING_SIZE], bool surf_sol);

  /*!
	 * \brief Write a Tecplot ASCII solution file.
	 * \param[in] config - Definition of the particular problem.
	 * \param[in] geometry - Geometrical definition of the problem.
   * \param[in] val_iZone - Current zone.
   * \param[in] val_nZone - Total number of zones.
	 */
	void SetTecplotASCII(CConfig *config, CGeometry *geometry, CSolver **solver, unsigned short val_iZone, unsigned short val_nZone, bool surf_sol);
  
  /*!
   * \brief Write the nodal coordinates and connectivity to a Tecplot binary mesh file.
   * \param[in] config - Definition of the particular problem.
   * \param[in] geometry - Geometrical definition of the problem.
   * \param[in] val_iZone - iZone index.
   */
  void SetTecplotASCII_Mesh(CConfig *config, CGeometry *geometry, bool surf_sol, bool new_file);

  /*!
   * \brief Write the nodal coordinates and connectivity to a Tecplot binary mesh file.
   * \param[in] config - Definition of the particular problem.
   * \param[in] geometry - Geometrical definition of the problem.
   * \param[in] val_iZone - iZone index.
   */
  string AssembleVariableNames(CGeometry *geometry, CConfig *config, unsigned short nVar_Consv, unsigned short *NVar);

  /*!
   * \brief Write the nodal coordinates and connectivity to a Tecplot binary mesh file.
   * \param[in] config - Definition of the particular problem.
   * \param[in] geometry - Geometrical definition of the problem.
   * \param[in] val_iZone - iZone index.
   */
  void SetSU2_MeshASCII(CConfig *config, CGeometry *geometry);
  
  /*!
   * \brief Write the nodal coordinates and connectivity to a Tecplot binary mesh file.
   * \param[in] config - Definition of the particular problem.
   * \param[in] geometry - Geometrical definition of the problem.
   * \param[in] val_iZone - iZone index.
   */
  void SetSU2_MeshBinary(CConfig *config, CGeometry *geometry);

  /*!
	 * \brief Write the nodal coordinates and connectivity to a Tecplot binary mesh file.
	 * \param[in] config - Definition of the particular problem.
	 * \param[in] geometry - Geometrical definition of the problem.
   * \param[in] val_iZone - iZone index.
	 */
	void SetTecplotBinary_DomainMesh(CConfig *config, CGeometry *geometry, unsigned short val_iZone);
  
  /*!
	 * \brief Write the coordinates and connectivity to a Tecplot binary surface mesh file.
	 * \param[in] config - Definition of the particular problem.
	 * \param[in] geometry - Geometrical definition of the problem.
   * \param[in] val_iZone - iZone index.
	 */
	void SetTecplotBinary_SurfaceMesh(CConfig *config, CGeometry *geometry, unsigned short val_iZone);
  
  /*!
	 * \brief Write solution data to a Tecplot binary volume solution file.
	 * \param[in] config - Definition of the particular problem.
	 * \param[in] geometry - Geometrical definition of the problem.
   * \param[in] val_iZone - iZone index.
	 */
	void SetTecplotBinary_DomainSolution(CConfig *config, CGeometry *geometry, unsigned short val_iZone);

  /*!
	 * \brief Write solution data to a Tecplot binary surface solution file.
	 * \param[in] config - Definition of the particular problem.
	 * \param[in] geometry - Geometrical definition of the problem.
   * \param[in] val_iZone - iZone index.
	 */
	void SetTecplotBinary_SurfaceSolution(CConfig *config, CGeometry *geometry, unsigned short val_iZone);
  
  /*!
   * \brief Write a Tecplot ASCII solution file.
   * \param[in] config - Definition of the particular problem.
   * \param[in] geometry - Geometrical definition of the problem.
   * \param[in] val_iZone - Current zone.
   * \param[in] val_nZone - Total number of zones.
   */
  void SetFieldViewASCII(CConfig *config, CGeometry *geometry, unsigned short val_iZone, unsigned short val_nZone);
  
  /*!
   * \brief Write the nodal coordinates and connectivity to a Tecplot binary mesh file.
   * \param[in] config - Definition of the particular problem.
   * \param[in] geometry - Geometrical definition of the problem.
   * \param[in] val_iZone - iZone index.
   */
  void SetFieldViewASCII_Mesh(CConfig *config, CGeometry *geometry);
  
  /*!
   * \brief Write the nodal coordinates and connectivity to a Tecplot binary mesh file.
   * \param[in] config - Definition of the particular problem.
   * \param[in] geometry - Geometrical definition of the problem.
   * \param[in] val_iZone - iZone index.
   */
  void SetFieldViewBinary_Mesh(CConfig *config, CGeometry *geometry);
  
  /*!
   * \brief Write solution data to a Tecplot binary volume solution file.
   * \param[in] config - Definition of the particular problem.
   * \param[in] geometry - Geometrical definition of the problem.
   * \param[in] val_iZone - iZone index.
   */
  void SetFieldViewBinary(CConfig *config, CGeometry *geometry, unsigned short val_iZone, unsigned short val_nZone);
  
  /*!
	 * \brief Deallocate temporary memory needed for merging and writing coordinates.
	 * \param[in] config - Definition of the particular problem.
	 * \param[in] geometry - Geometrical definition of the problem.
	 */
	void DeallocateCoordinates(CConfig *config, CGeometry *geometry);
  
  /*!
	 * \brief Deallocate temporary memory needed for merging and writing connectivity.
	 * \param[in] config - Definition of the particular problem.
	 * \param[in] geometry - Geometrical definition of the problem.
	 */
	void DeallocateConnectivity(CConfig *config, CGeometry *geometry, bool surf_sol);
  
  /*!
	 * \brief Deallocate temporary memory needed for merging and writing solution variables.
	 * \param[in] config - Definition of the particular problem.
	 * \param[in] geometry - Geometrical definition of the problem.
	 */
	void DeallocateSolution(CConfig *config, CGeometry *geometry);
  
	/*! 
	 * \brief Write the header of the history file.
	 * \param[in] ConvHist_file - Pointer to the convergence history file (which is defined in the main subroutine).
	 * \param[in] config - Definition of the particular problem.
	 */
	void SetConvHistory_Header(ofstream *ConvHist_file, CConfig *config);

	/*! 
	 * \brief Write the history file and the convergence on the screen for serial computations.
	 * \param[in] ConvHist_file - Pointer to the convergence history file (which is defined in the main subroutine).
	 * \param[in] geometry - Geometrical definition of the problem.
	 * \param[in] solver_container - Container vector with all the solutions.
	 * \param[in] config - Definition of the particular problem.
	 * \param[in] integration - Generic subroutines for space integration, time integration, and monitoring.
	 * \param[in] iExtIter - Current external (time) iteration.
	 * \param[in] timeused - Current number of clock tick in the computation (related with total time).
	 * \param[in] val_nZone - iZone index.
	 */
	void SetConvHistory_Body(ofstream *ConvHist_file, CGeometry ***geometry, CSolver ****solver_container, CConfig **config,
                              CIntegration ***integration, bool DualTime, su2double timeused, unsigned short val_iZone);
  
  /*!
   * \brief Write the history file and the convergence on the screen for serial computations.
   * \param[in] ConvHist_file - Pointer to the convergence history file (which is defined in the main subroutine).
   * \param[in] geometry - Geometrical definition of the problem.
   * \param[in] solver_container - Container vector with all the solutions.
   * \param[in] config - Definition of the particular problem.
   * \param[in] integration - Generic subroutines for space integration, time integration, and monitoring.
   * \param[in] iExtIter - Current external (time) iteration.
   * \param[in] timeused - Current number of clock tick in the computation (related with total time).
   * \param[in] val_nZone - iZone index.
   */
  void SetForces_Breakdown(CGeometry ***geometry, CSolver ****solver_container, CConfig **config,
                           CIntegration ***integration, unsigned short val_iZone);
  
  /*!
   * \brief Write the history file and the convergence on the screen for serial computations.
   * \param[in] ConvHist_file - Pointer to the convergence history file (which is defined in the main subroutine).
   * \param[in] geometry - Geometrical definition of the problem.
   * \param[in] solver_container - Container vector with all the solutions.
   * \param[in] config - Definition of the particular problem.
   * \param[in] integration - Generic subroutines for space integration, time integration, and monitoring.
   * \param[in] iExtIter - Current external (time) iteration.
   * \param[in] timeused - Current number of clock tick in the computation (related with total time).
   * \param[in] val_nZone - iZone index.
   */
  void SetCFL_Number(CSolver ****solver_container, CConfig **config, unsigned short val_iZone);
  
  /*!
<<<<<<< HEAD
   * \brief Write the sensitivities of the flow control parameters to file.
   * \param[in] solver_container - Container vector with all the solutions.
   * \param[in] config - Definition of the particular problem.
   * \param[in] val_nZone - iZone index.
   */
  void SetFlowControl_Sens(CSolver**** solver_container, CConfig **config, unsigned short val_iZone);
=======
   * \brief Write the sensitivity (including mesh sensitivity) computed with the discrete adjoint method
   *  on the surface and in the volume to a file.
   * \param[in] geometry - Geometrical definition of the problem.
   * \param[in] config - Definition of the particular problem.
   * \param[in] val_nZone - Number of Zones.
   */
  void SetSensitivity_Files(CGeometry **geometry, CConfig **config, unsigned short val_nZone);

>>>>>>> 18a89457
};<|MERGE_RESOLUTION|>--- conflicted
+++ resolved
@@ -498,21 +498,19 @@
   void SetCFL_Number(CSolver ****solver_container, CConfig **config, unsigned short val_iZone);
   
   /*!
-<<<<<<< HEAD
+   * \brief Write the sensitivity (including mesh sensitivity) computed with the discrete adjoint method
+   *  on the surface and in the volume to a file.
+   * \param[in] geometry - Geometrical definition of the problem.
+   * \param[in] config - Definition of the particular problem.
+   * \param[in] val_nZone - Number of Zones.
+   */
+  void SetSensitivity_Files(CGeometry **geometry, CConfig **config, unsigned short val_nZone);
+
+  /*!
    * \brief Write the sensitivities of the flow control parameters to file.
    * \param[in] solver_container - Container vector with all the solutions.
    * \param[in] config - Definition of the particular problem.
    * \param[in] val_nZone - iZone index.
    */
   void SetFlowControl_Sens(CSolver**** solver_container, CConfig **config, unsigned short val_iZone);
-=======
-   * \brief Write the sensitivity (including mesh sensitivity) computed with the discrete adjoint method
-   *  on the surface and in the volume to a file.
-   * \param[in] geometry - Geometrical definition of the problem.
-   * \param[in] config - Definition of the particular problem.
-   * \param[in] val_nZone - Number of Zones.
-   */
-  void SetSensitivity_Files(CGeometry **geometry, CConfig **config, unsigned short val_nZone);
-
->>>>>>> 18a89457
 };