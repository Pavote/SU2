/*!
 * \file iteration_structure.hpp
 * \brief Headers of the main subroutines used by SU2_CFD.
 *        The subroutines and functions are in the <i>definition_structure.cpp</i> file.
 * \author F. Palacios, T. Economon
 * \version 4.1.0 "Cardinal"
 *
 * SU2 Lead Developers: Dr. Francisco Palacios (Francisco.D.Palacios@boeing.com).
 *                      Dr. Thomas D. Economon (economon@stanford.edu).
 *
 * SU2 Developers: Prof. Juan J. Alonso's group at Stanford University.
 *                 Prof. Piero Colonna's group at Delft University of Technology.
 *                 Prof. Nicolas R. Gauger's group at Kaiserslautern University of Technology.
 *                 Prof. Alberto Guardone's group at Polytechnic University of Milan.
 *                 Prof. Rafael Palacios' group at Imperial College London.
 *
 * Copyright (C) 2012-2015 SU2, the open-source CFD code.
 *
 * SU2 is free software; you can redistribute it and/or
 * modify it under the terms of the GNU Lesser General Public
 * License as published by the Free Software Foundation; either
 * version 2.1 of the License, or (at your option) any later version.
 *
 * SU2 is distributed in the hope that it will be useful,
 * but WITHOUT ANY WARRANTY; without even the implied warranty of
 * MERCHANTABILITY or FITNESS FOR A PARTICULAR PURPOSE. See the GNU
 * Lesser General Public License for more details.
 *
 * You should have received a copy of the GNU Lesser General Public
 * License along with SU2. If not, see <http://www.gnu.org/licenses/>.
 */

#pragma once

#include "../../Common/include/mpi_structure.hpp"

#include <ctime>

#include "solver_structure.hpp"
#include "integration_structure.hpp"
#include "output_structure.hpp"
#include "numerics_structure.hpp"
#include "../../Common/include/geometry_structure.hpp"
#include "../../Common/include/grid_movement_structure.hpp"
#include "../../Common/include/config_structure.hpp"

using namespace std;

/*!
 * \class CIteration
 * \brief Parent class for defining a single iteration of a physics problem.
 * \author T. Economon
 * \version 4.1.0 "Cardinal"
 */
class CIteration {
protected:
  unsigned short nZone;	/*!< \brief Total number of zones in the problem. */
  
public:
  
  /*!
   * \brief Constructor of the class.
   */
  CIteration(CConfig *config);
  
  /*!
   * \brief Destructor of the class.
   */
  virtual ~CIteration(void);
  
  /*!
   * \brief A virtual member.
   * \param[in] ??? - Description here.
   */
  virtual void Preprocess(COutput *output,
                          CIntegration ***integration_container,
                          CGeometry ***geometry_container,
                          CSolver ****solver_container,
                          CNumerics *****numerics_container,
                          CConfig **config_container,
                          CSurfaceMovement **surface_movement,
                          CVolumetricMovement **grid_movement,
                          CFreeFormDefBox*** FFDBox,
                          unsigned short val_iZone);
  
  /*!
   * \brief A virtual member.
   * \param[in] output - Pointer to the COutput class.
   * \param[in] integration_container - Container vector with all the integration methods.
   * \param[in] geometry_container - Geometrical definition of the problem.
   * \param[in] solver_container - Container vector with all the solutions.
   * \param[in] numerics_container - Description of the numerical method (the way in which the equations are solved).
   * \param[in] config_container - Definition of the particular problem.
   * \param[in] surface_movement - Surface movement classes of the problem.
   * \param[in] grid_movement - Volume grid movement classes of the problem.
   * \param[in] FFDBox - FFD FFDBoxes of the problem.
   */
  virtual void Iterate(COutput *output,
                       CIntegration ***integration_container,
                       CGeometry ***geometry_container,
                       CSolver ****solver_container,
                       CNumerics *****numerics_container,
                       CConfig **config_container,
                       CSurfaceMovement **surface_movement,
                       CVolumetricMovement **grid_movement,
                       CFreeFormDefBox*** FFDBox,
                       unsigned short val_iZone);
  
  /*!
   * \brief A virtual member.
   * \param[in] ??? - Description here.
   */
  virtual void Update(COutput *output,
                      CIntegration ***integration_container,
                      CGeometry ***geometry_container,
                      CSolver ****solver_container,
                      CNumerics *****numerics_container,
                      CConfig **config_container,
                      CSurfaceMovement **surface_movement,
                      CVolumetricMovement **grid_movement,
                      CFreeFormDefBox*** FFDBox,
                      unsigned short val_iZone);
  
  /*!
   * \brief A virtual member.
   * \param[in] ??? - Description here.
   */
  virtual void Monitor();
  
  /*!
   * \brief A virtual member.
   * \param[in] ??? - Description here.
   */
  virtual void Output();
  
  /*!
   * \brief A virtual member.
   * \param[in] ??? - Description here.
   */
  virtual void Postprocess();

};


/*!
 * \class CMeanFlowIteration
 * \brief Class for driving an iteration of the mean flow system.
 * \author T. Economon
 * \version 4.1.0 "Cardinal"
 */
class CMeanFlowIteration : public CIteration {
public:
  
  /*!
   * \brief Constructor of the class.
   * \param[in] config - Definition of the particular problem.
   */
  CMeanFlowIteration(CConfig *config);
  
  /*!
   * \brief Destructor of the class.
   */
  ~CMeanFlowIteration(void);
  
  /*!
   * \brief Preprocessing to prepare for an iteration of the physics.
   * \param[in] ??? - Description here.
   */
  void Preprocess(COutput *output,
                  CIntegration ***integration_container,
                  CGeometry ***geometry_container,
                  CSolver ****solver_container,
                  CNumerics *****numerics_container,
                  CConfig **config_container,
                  CSurfaceMovement **surface_movement,
                  CVolumetricMovement **grid_movement,
                  CFreeFormDefBox*** FFDBox,
                  unsigned short val_iZone);
  
  /*!
   * \brief Perform a single iteration of the mean flow system.
   * \param[in] output - Pointer to the COutput class.
   * \param[in] integration_container - Container vector with all the integration methods.
   * \param[in] geometry_container - Geometrical definition of the problem.
   * \param[in] solver_container - Container vector with all the solutions.
   * \param[in] numerics_container - Description of the numerical method (the way in which the equations are solved).
   * \param[in] config_container - Definition of the particular problem.
   * \param[in] surface_movement - Surface movement classes of the problem.
   * \param[in] grid_movement - Volume grid movement classes of the problem.
   * \param[in] FFDBox - FFD FFDBoxes of the problem.
   */
  void Iterate(COutput *output,
               CIntegration ***integration_container,
               CGeometry ***geometry_container,
               CSolver ****solver_container,
               CNumerics *****numerics_container,
               CConfig **config_container,
               CSurfaceMovement **surface_movement,
               CVolumetricMovement **grid_movement,
               CFreeFormDefBox*** FFDBox,
               unsigned short val_iZone);
  
  /*!
   * \brief Updates the containers for the mean flow system.
   * \param[in] ??? - Description here.
   */
  void Update(COutput *output,
              CIntegration ***integration_container,
              CGeometry ***geometry_container,
              CSolver ****solver_container,
              CNumerics *****numerics_container,
              CConfig **config_container,
              CSurfaceMovement **surface_movement,
              CVolumetricMovement **grid_movement,
              CFreeFormDefBox*** FFDBox,
              unsigned short val_iZone);
  
  /*!
   * \brief Monitors the convergence and other metrics for the mean flow system.
   * \param[in] ??? - Description here.
   */
  void Monitor();
  
  /*!
   * \brief Outputs desired files and quantities for the mean flow system.
   * \param[in] ??? - Description here.
   */
  void Output();
  
  /*!
   * \brief Postprocesses the mean flow system before heading to another physics system or the next iteration.
   * \param[in] ??? - Description here.
   */
  void Postprocess();
  
  /*!
   * \brief Imposes a gust via the grid velocities.
   * \author S. Padron
   * \param[in] config_container - Definition of the particular problem.
   * \param[in] geometry_container - Geometrical definition of the problem.
   * \param[in] solver_container - Container vector with all the solutions.
   */
  void SetWind_GustField(CConfig *config_container, CGeometry **geometry_container, CSolver ***solver_container);
  
  /*!
   * \brief Reads and initializes the vortex positions, strengths and gradient.
   * \author S. Padron
   * \param[in] nVortex - number of vortices.
   * \param[in] x0 - Vector of x-loc of the vortices.
   * \param[in] y0 - Vector of y-loc of the vortices.
   * \param[in] vort_strength - Vector of vortex strengths.
   * \param[in] r_core - Vector of vortex core size.
   */
  void InitializeVortexDistribution(unsigned long &nVortex, vector<su2double>& x0, vector<su2double>& y0, vector<su2double>& vort_strength, vector<su2double>& r_core);
  
  /*!
   * \brief compute and set mixing-plane quantities at the interface between two adjacent zone.
   * \author S. Vitale
   * \param[in] geometry_container - Geometrical definition of the problem.
   * \param[in] solver_container - Container vector with all the solutions.
   * \param[in] config_container - Definition of the particular problem.
   * \param[in] iZone - zone of the problem.
   */
  void SetMixingPlane(CGeometry ***geometry_container, CSolver ****solver_container, CConfig **config_container, unsigned short iZone);

  /*!
   * \brief compute and set mixing-plane quantities at the interface between two adjacent zone.
   * \author S. Vitale
   * \param[in] geometry_container - Geometrical definition of the problem.
   * \param[in] solver_container - Container vector with all the solutions.
   * \param[in] config_container - Definition of the particular problem.
   * \param[in] output - Definition of the output for the particular problem.
   * \param[in] iZone - zone of the problem.
   */
  void SetTurboPerformance(CGeometry ***geometry_container, CSolver ****solver_container, CConfig **config_container, COutput *output, unsigned short iZone);


};

/*!
 * \class CWaveIteration
 * \brief Class for driving an iteration of the wave system.
 * \author T. Economon
 * \version 4.1.0 "Cardinal"
 */
class CWaveIteration : public CIteration {
public:
  
  /*!
   * \brief Constructor of the class.
   * \param[in] config - Definition of the particular problem.
   */
  CWaveIteration(CConfig *config);
  
  /*!
   * \brief Destructor of the class.
   */
  ~CWaveIteration(void);
  
  /*!
   * \brief Preprocessing to prepare for an iteration of the physics.
   * \param[in] output - Pointer to the COutput class.
   * \param[in] integration_container - Container vector with all the integration methods.
   * \param[in] geometry_container - Geometrical definition of the problem.
   * \param[in] solver_container - Container vector with all the solutions.
   * \param[in] numerics_container - Description of the numerical method (the way in which the equations are solved).
   * \param[in] config_container - Definition of the particular problem.
   * \param[in] surface_movement - Surface movement classes of the problem.
   * \param[in] grid_movement - Volume grid movement classes of the problem.
   * \param[in] FFDBox - FFD FFDBoxes of the problem.
   * \param[in] val_iZone - zone of the problem.
   */
  void Preprocess(COutput *output,
                  CIntegration ***integration_container,
                  CGeometry ***geometry_container,
                  CSolver ****solver_container,
                  CNumerics *****numerics_container,
                  CConfig **config_container,
                  CSurfaceMovement **surface_movement,
                  CVolumetricMovement **grid_movement,
                  CFreeFormDefBox*** FFDBox,
                  unsigned short val_iZone);
  
  /*!
   * \brief Perform a single iteration of the wave system.
   * \param[in] output - Pointer to the COutput class.
   * \param[in] integration_container - Container vector with all the integration methods.
   * \param[in] geometry_container - Geometrical definition of the problem.
   * \param[in] solver_container - Container vector with all the solutions.
   * \param[in] numerics_container - Description of the numerical method (the way in which the equations are solved).
   * \param[in] config_container - Definition of the particular problem.
   * \param[in] surface_movement - Surface movement classes of the problem.
   * \param[in] grid_movement - Volume grid movement classes of the problem.
   * \param[in] FFDBox - FFD FFDBoxes of the problem.
   * \param[in] val_iZone - zone of the problem.
   */
  void Iterate(COutput *output,
               CIntegration ***integration_container,
               CGeometry ***geometry_container,
               CSolver ****solver_container,
               CNumerics *****numerics_container,
               CConfig **config_container,
               CSurfaceMovement **surface_movement,
               CVolumetricMovement **grid_movement,
               CFreeFormDefBox*** FFDBox,
               unsigned short val_iZone);
  
  /*!
   * \brief Updates the containers for the wave system.
   * \param[in] output - Pointer to the COutput class.
   * \param[in] integration_container - Container vector with all the integration methods.
   * \param[in] geometry_container - Geometrical definition of the problem.
   * \param[in] solver_container - Container vector with all the solutions.
   * \param[in] numerics_container - Description of the numerical method (the way in which the equations are solved).
   * \param[in] config_container - Definition of the particular problem.
   * \param[in] surface_movement - Surface movement classes of the problem.
   * \param[in] grid_movement - Volume grid movement classes of the problem.
   * \param[in] FFDBox - FFD FFDBoxes of the problem.
   * \param[in] val_iZone - zone of the problem.
   */
  void Update(COutput *output,
              CIntegration ***integration_container,
              CGeometry ***geometry_container,
              CSolver ****solver_container,
              CNumerics *****numerics_container,
              CConfig **config_container,
              CSurfaceMovement **surface_movement,
              CVolumetricMovement **grid_movement,
              CFreeFormDefBox*** FFDBox,
              unsigned short val_iZone);
  
  /*!
   * \brief Monitors the convergence and other metrics for the wave system.
   */
  void Monitor();
  
  /*!
   * \brief Outputs desired files and quantities for the wave system.
   */
  void Output();
  
  /*!
   * \brief Postprocesses the wave system before heading to another physics system or the next iteration.
   */
  void Postprocess();
  
};

/*!
 * \class CHeatIteration
 * \brief Class for driving an iteration of the heat system.
 * \author T. Economon
 * \version 4.1.0 "Cardinal"
 */
class CHeatIteration : public CIteration {
public:
  
  /*!
   * \brief Constructor of the class.
   * \param[in] config - Definition of the particular problem.
   */
  CHeatIteration(CConfig *config);
  
  /*!
   * \brief Destructor of the class.
   */
  ~CHeatIteration(void);
  
  /*!
   * \brief Preprocessing to prepare for an iteration of the physics.
   * \param[in] ??? - Description here.
   */
  void Preprocess(COutput *output,
                  CIntegration ***integration_container,
                  CGeometry ***geometry_container,
                  CSolver ****solver_container,
                  CNumerics *****numerics_container,
                  CConfig **config_container,
                  CSurfaceMovement **surface_movement,
                  CVolumetricMovement **grid_movement,
                  CFreeFormDefBox*** FFDBox,
                  unsigned short val_iZone);
  
  /*!
   * \brief Perform a single iteration of the heat system.
   * \param[in] output - Pointer to the COutput class.
   * \param[in] integration_container - Container vector with all the integration methods.
   * \param[in] geometry_container - Geometrical definition of the problem.
   * \param[in] solver_container - Container vector with all the solutions.
   * \param[in] numerics_container - Description of the numerical method (the way in which the equations are solved).
   * \param[in] config_container - Definition of the particular problem.
   * \param[in] surface_movement - Surface movement classes of the problem.
   * \param[in] grid_movement - Volume grid movement classes of the problem.
   * \param[in] FFDBox - FFD FFDBoxes of the problem.
   */
  void Iterate(COutput *output,
               CIntegration ***integration_container,
               CGeometry ***geometry_container,
               CSolver ****solver_container,
               CNumerics *****numerics_container,
               CConfig **config_container,
               CSurfaceMovement **surface_movement,
               CVolumetricMovement **grid_movement,
               CFreeFormDefBox*** FFDBox,
               unsigned short val_iZone);
  
  /*!
   * \brief Updates the containers for the heat system.
   * \param[in] ??? - Description here.
   */
  void Update(COutput *output,
              CIntegration ***integration_container,
              CGeometry ***geometry_container,
              CSolver ****solver_container,
              CNumerics *****numerics_container,
              CConfig **config_container,
              CSurfaceMovement **surface_movement,
              CVolumetricMovement **grid_movement,
              CFreeFormDefBox*** FFDBox,
              unsigned short val_iZone);
  
  /*!
   * \brief Monitors the convergence and other metrics for the heat system.
   * \param[in] ??? - Description here.
   */
  void Monitor();
  
  /*!
   * \brief Outputs desired files and quantities for the heat system.
   * \param[in] ??? - Description here.
   */
  void Output();
  
  /*!
   * \brief Postprocesses the heat system before heading to another physics system or the next iteration.
   * \param[in] ??? - Description here.
   */
  void Postprocess();
  
};

/*!
 * \class CPoissonIteration
 * \brief Class for driving an iteration of the poisson system.
 * \author T. Economon
 * \version 4.1.0 "Cardinal"
 */
class CPoissonIteration : public CIteration {
public:
  
  /*!
   * \brief Constructor of the class.
   * \param[in] config - Definition of the particular problem.
   */
  CPoissonIteration(CConfig *config);
  
  /*!
   * \brief Destructor of the class.
   */
  ~CPoissonIteration(void);
  
  /*!
   * \brief Preprocessing to prepare for an iteration of the physics.
   * \param[in] ??? - Description here.
   */
  void Preprocess(COutput *output,
                  CIntegration ***integration_container,
                  CGeometry ***geometry_container,
                  CSolver ****solver_container,
                  CNumerics *****numerics_container,
                  CConfig **config_container,
                  CSurfaceMovement **surface_movement,
                  CVolumetricMovement **grid_movement,
                  CFreeFormDefBox*** FFDBox,
                  unsigned short val_iZone);
  
  /*!
   * \brief Perform a single iteration of the poisson system.
   * \param[in] output - Pointer to the COutput class.
   * \param[in] integration_container - Container vector with all the integration methods.
   * \param[in] geometry_container - Geometrical definition of the problem.
   * \param[in] solver_container - Container vector with all the solutions.
   * \param[in] numerics_container - Description of the numerical method (the way in which the equations are solved).
   * \param[in] config_container - Definition of the particular problem.
   * \param[in] surface_movement - Surface movement classes of the problem.
   * \param[in] grid_movement - Volume grid movement classes of the problem.
   * \param[in] FFDBox - FFD FFDBoxes of the problem.
   */
  void Iterate(COutput *output,
               CIntegration ***integration_container,
               CGeometry ***geometry_container,
               CSolver ****solver_container,
               CNumerics *****numerics_container,
               CConfig **config_container,
               CSurfaceMovement **surface_movement,
               CVolumetricMovement **grid_movement,
               CFreeFormDefBox*** FFDBox,
               unsigned short val_iZone);
  
  /*!
   * \brief Updates the containers for the poisson system.
   * \param[in] ??? - Description here.
   */
  void Update(COutput *output,
              CIntegration ***integration_container,
              CGeometry ***geometry_container,
              CSolver ****solver_container,
              CNumerics *****numerics_container,
              CConfig **config_container,
              CSurfaceMovement **surface_movement,
              CVolumetricMovement **grid_movement,
              CFreeFormDefBox*** FFDBox,
              unsigned short val_iZone);
  
  /*!
   * \brief Monitors the convergence and other metrics for the poisson system.
   * \param[in] ??? - Description here.
   */
  void Monitor();
  
  /*!
   * \brief Outputs desired files and quantities for the poisson system.
   * \param[in] ??? - Description here.
   */
  void Output();
  
  /*!
   * \brief Postprocesses the poisson system before heading to another physics system or the next iteration.
   * \param[in] ??? - Description here.
   */
  void Postprocess();
  
};

/*!
 * \class CFEAIteration
 * \brief Class for driving an iteration of the FEA system.
 * \author T. Economon
 * \version 4.1.0 "Cardinal"
 */
class CFEAIteration : public CIteration {
public:
  
  /*!
   * \brief Constructor of the class.
   * \param[in] config - Definition of the particular problem.
   */
  CFEAIteration(CConfig *config);
  
  /*!
   * \brief Destructor of the class.
   */
  ~CFEAIteration(void);
  
  /*!
   * \brief Preprocessing to prepare for an iteration of the physics.
   * \param[in] ??? - Description here.
   */
  void Preprocess(COutput *output,
                  CIntegration ***integration_container,
                  CGeometry ***geometry_container,
                  CSolver ****solver_container,
                  CNumerics *****numerics_container,
                  CConfig **config_container,
                  CSurfaceMovement **surface_movement,
                  CVolumetricMovement **grid_movement,
                  CFreeFormDefBox*** FFDBox,
                  unsigned short val_iZone);
  
  /*!
   * \brief Perform a single iteration of the FEA system.
   * \param[in] output - Pointer to the COutput class.
   * \param[in] integration_container - Container vector with all the integration methods.
   * \param[in] geometry_container - Geometrical definition of the problem.
   * \param[in] solver_container - Container vector with all the solutions.
   * \param[in] numerics_container - Description of the numerical method (the way in which the equations are solved).
   * \param[in] config_container - Definition of the particular problem.
   * \param[in] surface_movement - Surface movement classes of the problem.
   * \param[in] grid_movement - Volume grid movement classes of the problem.
   * \param[in] FFDBox - FFD FFDBoxes of the problem.
   */
  void Iterate(COutput *output,
               CIntegration ***integration_container,
               CGeometry ***geometry_container,
               CSolver ****solver_container,
               CNumerics *****numerics_container,
               CConfig **config_container,
               CSurfaceMovement **surface_movement,
               CVolumetricMovement **grid_movement,
               CFreeFormDefBox*** FFDBox,
               unsigned short val_iZone);
  
  /*!
   * \brief Updates the containers for the FEA system.
   * \param[in] ??? - Description here.
   */
  void Update(COutput *output,
              CIntegration ***integration_container,
              CGeometry ***geometry_container,
              CSolver ****solver_container,
              CNumerics *****numerics_container,
              CConfig **config_container,
              CSurfaceMovement **surface_movement,
              CVolumetricMovement **grid_movement,
              CFreeFormDefBox*** FFDBox,
              unsigned short val_iZone);
  
  /*!
   * \brief Monitors the convergence and other metrics for the FEA system.
   * \param[in] ??? - Description here.
   */
  void Monitor();
  
  /*!
   * \brief Outputs desired files and quantities for the FEA system.
   * \param[in] ??? - Description here.
   */
  void Output();
  
  /*!
   * \brief Postprocesses the FEA system before heading to another physics system or the next iteration.
   * \param[in] ??? - Description here.
   */
  void Postprocess();
  
};

/*!
 * \class CAdjMeanFlowIteration
 * \brief Class for driving an iteration of the adjoint mean flow system.
 * \author T. Economon
 * \version 4.1.0 "Cardinal"
 */
class CAdjMeanFlowIteration : public CIteration {
public:
  
  /*!
   * \brief Constructor of the class.
   * \param[in] config - Definition of the particular problem.
   */
  CAdjMeanFlowIteration(CConfig *config);
  
  /*!
   * \brief Destructor of the class.
   */
  ~CAdjMeanFlowIteration(void);
  
  /*!
   * \brief Preprocessing to prepare for an iteration of the physics.
   * \param[in] ??? - Description here.
   */
  void Preprocess(COutput *output,
                  CIntegration ***integration_container,
                  CGeometry ***geometry_container,
                  CSolver ****solver_container,
                  CNumerics *****numerics_container,
                  CConfig **config_container,
                  CSurfaceMovement **surface_movement,
                  CVolumetricMovement **grid_movement,
                  CFreeFormDefBox*** FFDBox,
                  unsigned short val_iZone);
  
  /*!
   * \brief Perform a single iteration of the adjoint mean flow system.
   * \param[in] output - Pointer to the COutput class.
   * \param[in] integration_container - Container vector with all the integration methods.
   * \param[in] geometry_container - Geometrical definition of the problem.
   * \param[in] solver_container - Container vector with all the solutions.
   * \param[in] numerics_container - Description of the numerical method (the way in which the equations are solved).
   * \param[in] config_container - Definition of the particular problem.
   * \param[in] surface_movement - Surface movement classes of the problem.
   * \param[in] grid_movement - Volume grid movement classes of the problem.
   * \param[in] FFDBox - FFD FFDBoxes of the problem.
   */
  void Iterate(COutput *output,
               CIntegration ***integration_container,
               CGeometry ***geometry_container,
               CSolver ****solver_container,
               CNumerics *****numerics_container,
               CConfig **config_container,
               CSurfaceMovement **surface_movement,
               CVolumetricMovement **grid_movement,
               CFreeFormDefBox*** FFDBox,
               unsigned short val_iZone);
  
  /*!
   * \brief Updates the containers for the adjoint mean flow system.
   * \param[in] ??? - Description here.
   */
  void Update(COutput *output,
              CIntegration ***integration_container,
              CGeometry ***geometry_container,
              CSolver ****solver_container,
              CNumerics *****numerics_container,
              CConfig **config_container,
              CSurfaceMovement **surface_movement,
              CVolumetricMovement **grid_movement,
              CFreeFormDefBox*** FFDBox,
              unsigned short val_iZone);
  
  /*!
   * \brief Monitors the convergence and other metrics for the adjoint mean flow system.
   * \param[in] ??? - Description here.
   */
  void Monitor();
  
  /*!
   * \brief Outputs desired files and quantities for the adjoint mean flow system.
   * \param[in] ??? - Description here.
   */
  void Output();
  
  /*!
   * \brief Postprocesses the adjoint mean flow system before heading to another physics system or the next iteration.
   * \param[in] ??? - Description here.
   */
  void Postprocess();
  
};

/*!
 * \class CDiscAdjMeanFlowIteration
 * \brief Class for driving an iteration of the discrete adjoint mean flow system.
 * \author T. Economon
 * \version 4.1.0 "Cardinal"
 */
class CDiscAdjMeanFlowIteration : public CIteration {

private:

  CMeanFlowIteration* meanflow_iteration; /*!< \brief Pointer to the mean flow iteration class. */
  unsigned short CurrentRecording; /*!< \brief Stores the current status of the recording. */
  bool turbulent;       /*!< \brief Stores the turbulent flag. */

  enum RECORDING{
    NONE = 0,      /*!< \brief Indicates that nothing is recorded. */
    FLOW_VARIABLES = 1, /*!< \brief Indicates that the current recording
                                    can be used to compute the gradients with respect
                                    to the conservative flow variables. */
    GEOMETRY_VARIABLES = 2, /*!< \brief Indicates that the current recording
                                       can be used to compute the gradients with respect
                                       to the geometry variables. */
    ALL_VARIABLES = 3,
  };


public:
  
  /*!
   * \brief Constructor of the class.
   * \param[in] config - Definition of the particular problem.
   */
  CDiscAdjMeanFlowIteration(CConfig *config);
  
  /*!
   * \brief Destructor of the class.
   */
  ~CDiscAdjMeanFlowIteration(void);
  
  /*!
   * \brief Preprocessing to prepare for an iteration of the physics.
   * \param[in] ??? - Description here.
   */
  void Preprocess(COutput *output,
                  CIntegration ***integration_container,
                  CGeometry ***geometry_container,
                  CSolver ****solver_container,
                  CNumerics *****numerics_container,
                  CConfig **config_container,
                  CSurfaceMovement **surface_movement,
                  CVolumetricMovement **grid_movement,
                  CFreeFormDefBox*** FFDBox,
                  unsigned short val_iZone);
  
  /*!
   * \brief Perform a single iteration of the adjoint mean flow system.
   * \param[in] output - Pointer to the COutput class.
   * \param[in] integration_container - Container vector with all the integration methods.
   * \param[in] geometry_container - Geometrical definition of the problem.
   * \param[in] solver_container - Container vector with all the solutions.
   * \param[in] numerics_container - Description of the numerical method (the way in which the equations are solved).
   * \param[in] config_container - Definition of the particular problem.
   * \param[in] surface_movement - Surface movement classes of the problem.
   * \param[in] grid_movement - Volume grid movement classes of the problem.
   * \param[in] FFDBox - FFD FFDBoxes of the problem.
   */
  void Iterate(COutput *output,
               CIntegration ***integration_container,
               CGeometry ***geometry_container,
               CSolver ****solver_container,
               CNumerics *****numerics_container,
               CConfig **config_container,
               CSurfaceMovement **surface_movement,
               CVolumetricMovement **grid_movement,
               CFreeFormDefBox*** FFDBox,
               unsigned short val_iZone);
  
  /*!
   * \brief Updates the containers for the discrete adjoint mean flow system.
   * \param[in] ??? - Description here.
   */
  void Update(COutput *output,
              CIntegration ***integration_container,
              CGeometry ***geometry_container,
              CSolver ****solver_container,
              CNumerics *****numerics_container,
              CConfig **config_container,
              CSurfaceMovement **surface_movement,
              CVolumetricMovement **grid_movement,
              CFreeFormDefBox*** FFDBox,
              unsigned short val_iZone);
  
  /*!
   * \brief Monitors the convergence and other metrics for the discrete adjoint mean flow system.
   * \param[in] ??? - Description here.
   */
  void Monitor();
  
  /*!
   * \brief Outputs desired files and quantities for the discrete adjoint mean flow system.
   * \param[in] ??? - Description here.
   */
  void Output();
  
  /*!
   * \brief Postprocesses the discrete adjoint mean flow system before heading to another physics system or the next iteration.
   * \param[in] ??? - Description here.
   */
  void Postprocess(); 

  /*!
   * \brief Registers all input variables of the mean flow iteration.
   * \param[in] solver_container - Container vector with all the solutions.
   * \param[in] geometry_container - Geometrical definition of the problem.
   * \param[in] config_container - Definition of the particular problem.
   * \param[in] iZone - Index of the zone.
   * \param[in] kind_recording - Kind of recording, either FLOW_VARIABLES or GEOMETRY_VARIABLES
   */
  void RegisterInput(CSolver ****solver_container, CGeometry*** geometry_container, CConfig** config_container, unsigned short iZone, unsigned short kind_recording);

  /*!
   * \brief Registers all output variables of the mean flow iteration.
   * \param[in] solver_container - Container vector with all the solutions.
   * \param[in] geometry_container - Geometrical definition of the problem.
   * \param[in] config_container - Definition of the particular problem.
   * \param[in] iZone - Index of the zone.
   */
  void RegisterOutput(CSolver ****solver_container, CGeometry*** geometry_container, CConfig** config_container, unsigned short iZone);

  /*!
   * \brief Initializes the adjoints of the output variables of the meanflow iteration.
   * \param[in] solver_container - Container vector with all the solutions.
   * \param[in] geometry_container - Geometrical definition of the problem.
   * \param[in] config_container - Definition of the particular problem.
   * \param[in] iZone - Index of the zone.
   */
  void InitializeAdjoint(CSolver ****solver_container, CGeometry*** geometry_container, CConfig** config_container, unsigned short iZone);


  /*!
   * \brief Record a single iteration of the direct mean flow system.
   * \param[in] output - Pointer to the COutput class.
   * \param[in] integration_container - Container vector with all the integration methods.
   * \param[in] geometry_container - Geometrical definition of the problem.
   * \param[in] solver_container - Container vector with all the solutions.
   * \param[in] numerics_container - Description of the numerical method (the way in which the equations are solved).
   * \param[in] config_container - Definition of the particular problem.
   * \param[in] surface_movement - Surface movement classes of the problem.
   * \param[in] grid_movement - Volume grid movement classes of the problem.
   * \param[in] FFDBox - FFD FFDBoxes of the problem.
   * \param[in] val_iZone - Index of the zone.
   * \param[in] kind_recording - The kind of recording (geometry or flow).
   */
  void SetRecording(COutput *output,
                      CIntegration ***integration_container,
                      CGeometry ***geometry_container,
                      CSolver ****solver_container,
                      CNumerics *****numerics_container,
                      CConfig **config_container,
                      CSurfaceMovement **surface_movement,
                      CVolumetricMovement **grid_movement,
                      CFreeFormDefBox*** FFDBox,
                      unsigned short val_iZone,
                      unsigned short kind_recording);

  /*!
   * \brief Compute necessary variables that depend on the conservative variables or the mesh node positions
   * (e.g. turbulent variables, normals, volumes).
   * \param[in] solver_container - Container vector with all the solutions.
   * \param[in] geometry_container - Geometrical definition of the problem.
   * \param[in] config_container - Definition of the particular problem.
   * \param[in] iZone - Index of the zone.
   * \param[in] kind_recording - The kind of recording (geometry or flow).
   */
  void SetDependencies(CSolver ****solver_container,
                       CGeometry ***geometry_container,
                       CConfig **config_container,
                       unsigned short iZone,
                       unsigned short kind_recording);

};


/*!
 * \brief Iteration function for Fluid-Structure Interaction applications.
 * \author F. Palacios, R. Sanchez.
 * \param[in] output - Pointer to the COutput class.
 * \param[in] integration_container - Container vector with all the integration methods.
 * \param[in] geometry_container - Geometrical definition of the problem.
 * \param[in] solver_container - Container vector with all the solutions.
 * \param[in] numerics_container - Description of the numerical method (the way in which the equations are solved).
 * \param[in] config_container - Definition of the particular problem.
 * \param[in] surface_movement - Surface movement classes of the problem.
 * \param[in] grid_movement - Volume grid movement classes of the problem.
 * \param[in] FFDBox - FFD FFDBoxes of the problem.
 * \param[in] ExtIter - Current physical time iteration number.
 * \param[in] nFluidIt - Number of fluid iterations within a fixed time step.
 */
void FluidStructureIteration(COutput *output, CIntegration ***integration_container, CGeometry ***geometry_container, 
														 CSolver ****solver_container, CNumerics *****numerics_container, CConfig **config_container, 
														 CSurfaceMovement **surface_movement, CVolumetricMovement **grid_movement, CFreeFormDefBox*** FFDBox,
														 unsigned long iFluidIt, unsigned long nFluidIt);

/*!
 * \brief Updates the positions and grid velocities for dynamic meshes between physical time steps.
 * \author T. Economon
 * \param[in] geometry - Geometrical definition of the problem.
 * \param[in] surface_movement - Surface movement classes of the problem.
 * \param[in] grid_movement - Volume grid movement classes of the problem.
 * \param[in] FFDBox - FFD FFDBoxes of the problem.
 * \param[in] solver_container - Container vector with all the solutions.
 * \param[in] config - Definition of the particular problem.
 * \param[in] iZone - Index of the zone.
 * \param[in] IntIter - Current sudo time iteration number.
 * \param[in] ExtIter - Current physical time iteration number.
 */
void SetGrid_Movement(CGeometry **geometry_container, CSurfaceMovement *surface_movement, 
                      CVolumetricMovement *grid_movement, CFreeFormDefBox **FFDBox,
<<<<<<< HEAD
                      CSolver ***solver_container, CConfig *config_container, unsigned short iZone, unsigned long IntIter, unsigned long ExtIter);

/*!
 * \brief Computation and storage of the time spectral source terms.
 * \author T. Economon, K. Naik
 * \param[in] geometry - Geometrical definition of the problem.
 * \param[in] solver_container - Container vector with all the solutions.
 * \param[in] config - Definition of the particular problem.
 * \param[in] nZone - Total number of zones (periodic instances).
 * \param[in] iZone - Current zone number.
 */
void SetSpectralMethod(CGeometry ***geometry_container, CSolver ****solver_container,
		CConfig **config_container, unsigned short nZone, unsigned short iZone);

/*!
 * \brief Computation of the Time-Spectral operator matrix.
 * \author K. Naik
 * \param[in] D - su2double pointer to the operator matrix.
 * \param[in] nZone - Total number of zones (periodic instances).
 */
void ComputeSpectralMethod_Operator(su2double **D, su2double period, unsigned short nZone);

/*!
 * \brief Computation of the Time-Spectral operator matrix.                                                                                                                                                        * \author K. Naik                                                                                                                                                                                                 * \param[in] D - double pointer to the operator matrix.                                                                                                                                                           * \param[in] nZone - Total number of zones (periodic instances).
 */
void ComputeTimeSpectral_Operator(double **D, double period, unsigned short nZone);

/*!
 * \brief Dense matrix matrix Product A*B - A(nRows_prod*nRows_prod), B(nRows_prod*nCols_prod)
 * \param[in] nRows_prod - nRows of product matrix, nCols_prod - nCols of product matrix
 */
void MatrixMatrixProduct(unsigned short nRows_prod, unsigned short nCols_prod, su2double *matrix_a, su2double *matrix_b, su2double *product);

/*!
 * \brief Inverse of dense square matrix using Gauss-Jordan elimination
 * \author Sravya NImmagadda
 * \param[in] nVar_mat - size of square matrix (nRows/nCols)
 * *block and *invblock - pointers to matrix and its inverse
 */
void InverseBlock(unsigned short nVar_mat, su2double *block, su2double *invBlock);

/*!
 * \brief Computation of the Harmonic-Balance operator matrix.
 * \author Sravya Nimmagadda
 * \param[in] D - double pointer to the operator matrix.
 * \param[in] omega_HB - single pointer to array of frequency values to be modelled.
 * \param[in] nHarmonics - Total number of harmonics (Number of Frequency values).
 * \param[in] nZone - Total number of zones (periodic instances).
 */
void ComputeHarmonicBalance_Operator(su2double **D, su2double *omega_HB, su2double period, unsigned short nZone);

/*!
 * \brief Computation and storage of the time-spectral mesh velocities.
 * \author K. Naik, T. Economon
 * \param[in] geometry - Geometrical definition of the problem.
 * \param[in] config - Definition of the particular problem.
 * \param[in] nZone - Total number of zones (periodic instances).
 */
void SetSpectralMethod_Velocities(CGeometry ***geometry_container,
		CConfig **config_container, unsigned short nZone);
=======
                      CSolver ***solver_container, CConfig *config_container, unsigned short iZone, unsigned long IntIter, unsigned long ExtIter);
>>>>>>> 47b0d6fe
<|MERGE_RESOLUTION|>--- conflicted
+++ resolved
@@ -976,67 +976,4 @@
  */
 void SetGrid_Movement(CGeometry **geometry_container, CSurfaceMovement *surface_movement, 
                       CVolumetricMovement *grid_movement, CFreeFormDefBox **FFDBox,
-<<<<<<< HEAD
-                      CSolver ***solver_container, CConfig *config_container, unsigned short iZone, unsigned long IntIter, unsigned long ExtIter);
-
-/*!
- * \brief Computation and storage of the time spectral source terms.
- * \author T. Economon, K. Naik
- * \param[in] geometry - Geometrical definition of the problem.
- * \param[in] solver_container - Container vector with all the solutions.
- * \param[in] config - Definition of the particular problem.
- * \param[in] nZone - Total number of zones (periodic instances).
- * \param[in] iZone - Current zone number.
- */
-void SetSpectralMethod(CGeometry ***geometry_container, CSolver ****solver_container,
-		CConfig **config_container, unsigned short nZone, unsigned short iZone);
-
-/*!
- * \brief Computation of the Time-Spectral operator matrix.
- * \author K. Naik
- * \param[in] D - su2double pointer to the operator matrix.
- * \param[in] nZone - Total number of zones (periodic instances).
- */
-void ComputeSpectralMethod_Operator(su2double **D, su2double period, unsigned short nZone);
-
-/*!
- * \brief Computation of the Time-Spectral operator matrix.                                                                                                                                                        * \author K. Naik                                                                                                                                                                                                 * \param[in] D - double pointer to the operator matrix.                                                                                                                                                           * \param[in] nZone - Total number of zones (periodic instances).
- */
-void ComputeTimeSpectral_Operator(double **D, double period, unsigned short nZone);
-
-/*!
- * \brief Dense matrix matrix Product A*B - A(nRows_prod*nRows_prod), B(nRows_prod*nCols_prod)
- * \param[in] nRows_prod - nRows of product matrix, nCols_prod - nCols of product matrix
- */
-void MatrixMatrixProduct(unsigned short nRows_prod, unsigned short nCols_prod, su2double *matrix_a, su2double *matrix_b, su2double *product);
-
-/*!
- * \brief Inverse of dense square matrix using Gauss-Jordan elimination
- * \author Sravya NImmagadda
- * \param[in] nVar_mat - size of square matrix (nRows/nCols)
- * *block and *invblock - pointers to matrix and its inverse
- */
-void InverseBlock(unsigned short nVar_mat, su2double *block, su2double *invBlock);
-
-/*!
- * \brief Computation of the Harmonic-Balance operator matrix.
- * \author Sravya Nimmagadda
- * \param[in] D - double pointer to the operator matrix.
- * \param[in] omega_HB - single pointer to array of frequency values to be modelled.
- * \param[in] nHarmonics - Total number of harmonics (Number of Frequency values).
- * \param[in] nZone - Total number of zones (periodic instances).
- */
-void ComputeHarmonicBalance_Operator(su2double **D, su2double *omega_HB, su2double period, unsigned short nZone);
-
-/*!
- * \brief Computation and storage of the time-spectral mesh velocities.
- * \author K. Naik, T. Economon
- * \param[in] geometry - Geometrical definition of the problem.
- * \param[in] config - Definition of the particular problem.
- * \param[in] nZone - Total number of zones (periodic instances).
- */
-void SetSpectralMethod_Velocities(CGeometry ***geometry_container,
-		CConfig **config_container, unsigned short nZone);
-=======
-                      CSolver ***solver_container, CConfig *config_container, unsigned short iZone, unsigned long IntIter, unsigned long ExtIter);
->>>>>>> 47b0d6fe
+                      CSolver ***solver_container, CConfig *config_container, unsigned short iZone, unsigned long IntIter, unsigned long ExtIter);