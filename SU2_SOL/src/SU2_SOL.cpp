--- conflicted
+++ resolved
@@ -424,10 +424,9 @@
     
   }
   
-<<<<<<< HEAD
   delete config;
   config = NULL;
-=======
+
   if (rank == MASTER_NODE)
     cout << endl <<"------------------------- Solver Postprocessing -------------------------" << endl;
   
@@ -463,7 +462,6 @@
   
   if (output != NULL) delete output;
   if (rank == MASTER_NODE) cout << "Deleted COutput class." << endl;
->>>>>>> 5e170f46
   
   /*--- Synchronization point after a single solver iteration. Compute the
    wall clock time required. ---*/
