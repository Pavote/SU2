--- conflicted
+++ resolved
@@ -183,10 +183,8 @@
         param_dv['PARAM'] = def_dv['PARAM']
         param_dv['FFDTAG'] = def_dv['FFDTAG']
         param_dv['SIZE']   = def_dv['SIZE']
-<<<<<<< HEAD
+
         param_dv['MARKER'] = def_dv['MARKER']
-=======
->>>>>>> d00c3b3e
         
         self.update({ 'DV_VALUE_OLD'     : dv_old              ,
                       'DV_VALUE_NEW'     : dv_new              })
